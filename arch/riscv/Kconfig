# SPDX-License-Identifier: GPL-2.0-only
#
# For a description of the syntax of this configuration file,
# see Documentation/kbuild/kconfig-language.txt.
#

config 64BIT
	bool

config 32BIT
	bool

config RISCV
	def_bool y
	# even on 32-bit, physical (and DMA) addresses are > 32-bits
	select PHYS_ADDR_T_64BIT
	select OF
	select OF_EARLY_FLATTREE
	select OF_IRQ
	select ARCH_WANT_FRAME_POINTERS
	select CLONE_BACKWARDS
	select COMMON_CLK
	select GENERIC_CLOCKEVENTS
	select GENERIC_CPU_DEVICES
	select GENERIC_IRQ_SHOW
	select GENERIC_PCI_IOMAP
	select GENERIC_SCHED_CLOCK
	select GENERIC_STRNCPY_FROM_USER
	select GENERIC_STRNLEN_USER
	select GENERIC_SMP_IDLE_THREAD
<<<<<<< HEAD
	select GENERIC_ATOMIC64 if !64BIT || !RISCV_ISA_A
=======
	select GENERIC_ATOMIC64 if !64BIT
>>>>>>> 0ecfebd2
	select HAVE_ARCH_AUDITSYSCALL
	select HAVE_MEMBLOCK_NODE_MAP
	select HAVE_DMA_CONTIGUOUS
	select HAVE_FUTEX_CMPXCHG if FUTEX
	select HAVE_PERF_EVENTS
	select HAVE_SYSCALL_TRACEPOINTS
	select IRQ_DOMAIN
	select SPARSE_IRQ
	select SYSCTL_EXCEPTION_TRACE
	select HAVE_ARCH_TRACEHOOK
	select HAVE_PCI
	select MODULES_USE_ELF_RELA if MODULES
	select MODULE_SECTIONS if MODULES
	select THREAD_INFO_IN_TASK
	select PCI_DOMAINS_GENERIC if PCI
	select PCI_MSI if PCI
	select RISCV_TIMER
	select GENERIC_IRQ_MULTI_HANDLER
	select ARCH_HAS_PTE_SPECIAL
<<<<<<< HEAD
=======
	select ARCH_HAS_MMIOWB
>>>>>>> 0ecfebd2
	select HAVE_EBPF_JIT if 64BIT

config MMU
	def_bool y

config ZONE_DMA32
	bool
	default y if 64BIT

config PAGE_OFFSET
	hex
	default 0xC0000000 if 32BIT && MAXPHYSMEM_2GB
	default 0xffffffff80000000 if 64BIT && MAXPHYSMEM_2GB
	default 0xffffffe000000000 if 64BIT && MAXPHYSMEM_128GB

config STACKTRACE_SUPPORT
	def_bool y

config TRACE_IRQFLAGS_SUPPORT
	def_bool y

config GENERIC_BUG
	def_bool y
	depends on BUG
	select GENERIC_BUG_RELATIVE_POINTERS if 64BIT

config GENERIC_BUG_RELATIVE_POINTERS
	bool

config GENERIC_CALIBRATE_DELAY
	def_bool y

config GENERIC_CSUM
	def_bool y

config GENERIC_HWEIGHT
	def_bool y

config FIX_EARLYCON_MEM
	def_bool y

config PGTABLE_LEVELS
	int
	default 3 if 64BIT
	default 2

menu "Platform type"

choice
	prompt "Base ISA"
	default ARCH_RV64I
	help
	  This selects the base ISA that this kernel will target and must match
	  the target platform.

config ARCH_RV32I
	bool "RV32I"
	select 32BIT
	select GENERIC_LIB_ASHLDI3
	select GENERIC_LIB_ASHRDI3
	select GENERIC_LIB_LSHRDI3
	select GENERIC_LIB_UCMPDI2

config ARCH_RV64I
	bool "RV64I"
	select 64BIT
	select ARCH_SUPPORTS_INT128 if GCC_VERSION >= 50000
	select HAVE_FUNCTION_TRACER
	select HAVE_FUNCTION_GRAPH_TRACER
	select HAVE_FTRACE_MCOUNT_RECORD
	select HAVE_DYNAMIC_FTRACE
	select HAVE_DYNAMIC_FTRACE_WITH_REGS
	select SWIOTLB

endchoice

# We must be able to map all physical memory into the kernel, but the compiler
# is still a bit more efficient when generating code if it's setup in a manner
# such that it can only map 2GiB of memory.
choice
	prompt "Kernel Code Model"
	default CMODEL_MEDLOW if 32BIT
	default CMODEL_MEDANY if 64BIT

	config CMODEL_MEDLOW
		bool "medium low code model"
	config CMODEL_MEDANY
		bool "medium any code model"
endchoice

config MODULE_SECTIONS
	bool
	select HAVE_MOD_ARCH_SPECIFIC

choice
	prompt "Maximum Physical Memory"
	default MAXPHYSMEM_2GB if 32BIT
	default MAXPHYSMEM_2GB if 64BIT && CMODEL_MEDLOW
	default MAXPHYSMEM_128GB if 64BIT && CMODEL_MEDANY

	config MAXPHYSMEM_2GB
		bool "2GiB"
	config MAXPHYSMEM_128GB
		depends on 64BIT && CMODEL_MEDANY
		bool "128GiB"
endchoice


config SMP
	bool "Symmetric Multi-Processing"
	help
	  This enables support for systems with more than one CPU.  If
	  you say N here, the kernel will run on single and
	  multiprocessor machines, but will use only one CPU of a
	  multiprocessor machine. If you say Y here, the kernel will run
	  on many, but not all, single processor machines. On a single
	  processor machine, the kernel will run faster if you say N
	  here.

	  If you don't know what to do here, say N.

config NR_CPUS
	int "Maximum number of CPUs (2-32)"
	range 2 32
	depends on SMP
	default "8"

choice
	prompt "CPU Tuning"
	default TUNE_GENERIC

config TUNE_GENERIC
	bool "generic"

endchoice

config RISCV_ISA_C
	bool "Emit compressed instructions when building Linux"
	default y
	help
	   Adds "C" to the ISA subsets that the toolchain is allowed to emit
	   when building Linux, which results in compressed instructions in the
	   Linux binary.

	   If you don't know what to do here, say Y.

menu "supported PMU type"
	depends on PERF_EVENTS

config RISCV_BASE_PMU
	bool "Base Performance Monitoring Unit"
	def_bool y
	help
	  A base PMU that serves as a reference implementation and has limited
	  feature of perf.  It can run on any RISC-V machines so serves as the
	  fallback, but this option can also be disable to reduce kernel size.

endmenu

config FPU
	bool "FPU support"
	default y
	help
	  Say N here if you want to disable all floating-point related procedure
	  in the kernel.

	  If you don't know what to do here, say Y.

endmenu

menu "Kernel features"

source "kernel/Kconfig.hz"

endmenu

menu "Boot options"

config CMDLINE
	string "Built-in kernel command line"
	help
	  For most platforms, the arguments for the kernel's command line
	  are provided at run-time, during boot. However, there are cases
	  where either no arguments are being provided or the provided
	  arguments are insufficient or even invalid.

	  When that occurs, it is possible to define a built-in command
	  line here and choose how the kernel should use it later on.

choice
	prompt "Built-in command line usage" if CMDLINE != ""
	default CMDLINE_FALLBACK
	help
	  Choose how the kernel will handle the provided built-in command
	  line.

config CMDLINE_FALLBACK
	bool "Use bootloader kernel arguments if available"
	help
	  Use the built-in command line as fallback in case we get nothing
	  during boot. This is the default behaviour.

config CMDLINE_EXTEND
	bool "Extend bootloader kernel arguments"
	help
	  The command-line arguments provided during boot will be
	  appended to the built-in command line. This is useful in
	  cases where the provided arguments are insufficient and
	  you don't want to or cannot modify them.


config CMDLINE_FORCE
	bool "Always use the default kernel command string"
	help
	  Always use the built-in command line, even if we get one during
	  boot. This is useful in case you need to override the provided
	  command line on systems where you don't have or want control
	  over it.

endchoice

endmenu

menu "Power management options"

source "kernel/power/Kconfig"

endmenu<|MERGE_RESOLUTION|>--- conflicted
+++ resolved
@@ -28,11 +28,7 @@
 	select GENERIC_STRNCPY_FROM_USER
 	select GENERIC_STRNLEN_USER
 	select GENERIC_SMP_IDLE_THREAD
-<<<<<<< HEAD
-	select GENERIC_ATOMIC64 if !64BIT || !RISCV_ISA_A
-=======
 	select GENERIC_ATOMIC64 if !64BIT
->>>>>>> 0ecfebd2
 	select HAVE_ARCH_AUDITSYSCALL
 	select HAVE_MEMBLOCK_NODE_MAP
 	select HAVE_DMA_CONTIGUOUS
@@ -52,10 +48,7 @@
 	select RISCV_TIMER
 	select GENERIC_IRQ_MULTI_HANDLER
 	select ARCH_HAS_PTE_SPECIAL
-<<<<<<< HEAD
-=======
 	select ARCH_HAS_MMIOWB
->>>>>>> 0ecfebd2
 	select HAVE_EBPF_JIT if 64BIT
 
 config MMU
