The following is a list of files and features that are going to be
removed in the kernel source tree.  Every entry should contain what
exactly is going away, why it is happening, and who is going to be doing
the work.  When the feature is removed from the kernel, it should also
be removed from this file.

---------------------------

What:	PRISM54
When:	2.6.34

Why:	prism54 FullMAC PCI / Cardbus devices used to be supported only by the
	prism54 wireless driver. After Intersil stopped selling these
	devices in preference for the newer more flexible SoftMAC devices
	a SoftMAC device driver was required and prism54 did not support
	them. The p54pci driver now exists and has been present in the kernel for
	a while. This driver supports both SoftMAC devices and FullMAC devices.
	The main difference between these devices was the amount of memory which
	could be used for the firmware. The SoftMAC devices support a smaller
	amount of memory. Because of this the SoftMAC firmware fits into FullMAC
	devices's memory. p54pci supports not only PCI / Cardbus but also USB
	and SPI. Since p54pci supports all devices prism54 supports
	you will have a conflict. I'm not quite sure how distributions are
	handling this conflict right now. prism54 was kept around due to
	claims users may experience issues when using the SoftMAC driver.
	Time has passed users have not reported issues. If you use prism54
	and for whatever reason you cannot use p54pci please let us know!
	E-mail us at: linux-wireless@vger.kernel.org

	For more information see the p54 wiki page:

	http://wireless.kernel.org/en/users/Drivers/p54

Who:	Luis R. Rodriguez <lrodriguez@atheros.com>

---------------------------

What:	IRQF_SAMPLE_RANDOM
Check:	IRQF_SAMPLE_RANDOM
When:	July 2009

Why:	Many of IRQF_SAMPLE_RANDOM users are technically bogus as entropy
	sources in the kernel's current entropy model. To resolve this, every
	input point to the kernel's entropy pool needs to better document the
	type of entropy source it actually is. This will be replaced with
	additional add_*_randomness functions in drivers/char/random.c

Who:	Robin Getz <rgetz@blackfin.uclinux.org> & Matt Mackall <mpm@selenic.com>

---------------------------

What:	Deprecated snapshot ioctls
When:	2.6.36

Why:	The ioctls in kernel/power/user.c were marked as deprecated long time
	ago. Now they notify users about that so that they need to replace
	their userspace. After some more time, remove them completely.

Who:	Jiri Slaby <jirislaby@gmail.com>

---------------------------

What:	The ieee80211_regdom module parameter
When:	March 2010 / desktop catchup

Why:	This was inherited by the CONFIG_WIRELESS_OLD_REGULATORY code,
	and currently serves as an option for users to define an
	ISO / IEC 3166 alpha2 code for the country they are currently
	present in. Although there are userspace API replacements for this
	through nl80211 distributions haven't yet caught up with implementing
	decent alternatives through standard GUIs. Although available as an
	option through iw or wpa_supplicant its just a matter of time before
	distributions pick up good GUI options for this. The ideal solution
	would actually consist of intelligent designs which would do this for
	the user automatically even when travelling through different countries.
	Until then we leave this module parameter as a compromise.

	When userspace improves with reasonable widely-available alternatives for
	this we will no longer need this module parameter. This entry hopes that
	by the super-futuristically looking date of "March 2010" we will have
	such replacements widely available.

Who:	Luis R. Rodriguez <lrodriguez@atheros.com>

---------------------------

What:	dev->power.power_state
When:	July 2007
Why:	Broken design for runtime control over driver power states, confusing
	driver-internal runtime power management with:  mechanisms to support
	system-wide sleep state transitions; event codes that distinguish
	different phases of swsusp "sleep" transitions; and userspace policy
	inputs.  This framework was never widely used, and most attempts to
	use it were broken.  Drivers should instead be exposing domain-specific
	interfaces either to kernel or to userspace.
Who:	Pavel Machek <pavel@suse.cz>

---------------------------

What:	Video4Linux API 1 ioctls and from Video devices.
When:	July 2009
Files:	include/linux/videodev.h
Check:	include/linux/videodev.h
Why:	V4L1 AP1 was replaced by V4L2 API during migration from 2.4 to 2.6
	series. The old API have lots of drawbacks and don't provide enough
	means to work with all video and audio standards. The newer API is
	already available on the main drivers and should be used instead.
	Newer drivers should use v4l_compat_translate_ioctl function to handle
	old calls, replacing to newer ones.
	Decoder iocts are using internally to allow video drivers to
	communicate with video decoders. This should also be improved to allow
	V4L2 calls being translated into compatible internal ioctls.
	Compatibility ioctls will be provided, for a while, via 
	v4l1-compat module. 
Who:	Mauro Carvalho Chehab <mchehab@infradead.org>

---------------------------

What:	PCMCIA control ioctl (needed for pcmcia-cs [cardmgr, cardctl])
When:	November 2005
Files:	drivers/pcmcia/: pcmcia_ioctl.c
Why:	With the 16-bit PCMCIA subsystem now behaving (almost) like a
	normal hotpluggable bus, and with it using the default kernel
	infrastructure (hotplug, driver core, sysfs) keeping the PCMCIA
	control ioctl needed by cardmgr and cardctl from pcmcia-cs is
	unnecessary, and makes further cleanups and integration of the
	PCMCIA subsystem into the Linux kernel device driver model more
	difficult. The features provided by cardmgr and cardctl are either
	handled by the kernel itself now or are available in the new
	pcmciautils package available at
	http://kernel.org/pub/linux/utils/kernel/pcmcia/
Who:	Dominik Brodowski <linux@brodo.de>

---------------------------

What:	sys_sysctl
When:	September 2010
Option: CONFIG_SYSCTL_SYSCALL
Why:	The same information is available in a more convenient from
	/proc/sys, and none of the sysctl variables appear to be
	important performance wise.

	Binary sysctls are a long standing source of subtle kernel
	bugs and security issues.

	When I looked several months ago all I could find after
	searching several distributions were 5 user space programs and
	glibc (which falls back to /proc/sys) using this syscall.

	The man page for sysctl(2) documents it as unusable for user
	space programs.

	sysctl(2) is not generally ABI compatible to a 32bit user
	space application on a 64bit and a 32bit kernel.

	For the last several months the policy has been no new binary
	sysctls and no one has put forward an argument to use them.

	Binary sysctls issues seem to keep happening appearing so
	properly deprecating them (with a warning to user space) and a
	2 year grace warning period will mean eventually we can kill
	them and end the pain.

	In the mean time individual binary sysctls can be dealt with
	in a piecewise fashion.

Who:	Eric Biederman <ebiederm@xmission.com>

---------------------------

What:	remove EXPORT_SYMBOL(kernel_thread)
When:	August 2006
Files:	arch/*/kernel/*_ksyms.c
Check:	kernel_thread
Why:	kernel_thread is a low-level implementation detail.  Drivers should
        use the <linux/kthread.h> API instead which shields them from
	implementation details and provides a higherlevel interface that
	prevents bugs and code duplication
Who:	Christoph Hellwig <hch@lst.de>

---------------------------

What:	Unused EXPORT_SYMBOL/EXPORT_SYMBOL_GPL exports
	(temporary transition config option provided until then)
	The transition config option will also be removed at the same time.
When:	before 2.6.19
Why:	Unused symbols are both increasing the size of the kernel binary
	and are often a sign of "wrong API"
Who:	Arjan van de Ven <arjan@linux.intel.com>

---------------------------

What:	PHYSDEVPATH, PHYSDEVBUS, PHYSDEVDRIVER in the uevent environment
When:	October 2008
Why:	The stacking of class devices makes these values misleading and
	inconsistent.
	Class devices should not carry any of these properties, and bus
	devices have SUBSYTEM and DRIVER as a replacement.
Who:	Kay Sievers <kay.sievers@suse.de>

---------------------------

What:	ACPI procfs interface
When:	July 2008
Why:	ACPI sysfs conversion should be finished by January 2008.
	ACPI procfs interface will be removed in July 2008 so that
	there is enough time for the user space to catch up.
Who:	Zhang Rui <rui.zhang@intel.com>

---------------------------

What:	/proc/acpi/button
When:	August 2007
Why:	/proc/acpi/button has been replaced by events to the input layer
	since 2.6.20.
Who:	Len Brown <len.brown@intel.com>

---------------------------

What:	/proc/acpi/event
When:	February 2008
Why:	/proc/acpi/event has been replaced by events via the input layer
	and netlink since 2.6.23.
Who:	Len Brown <len.brown@intel.com>

---------------------------

What:	i386/x86_64 bzImage symlinks
When:	April 2010

Why:	The i386/x86_64 merge provides a symlink to the old bzImage
	location so not yet updated user space tools, e.g. package
	scripts, do not break.
Who:	Thomas Gleixner <tglx@linutronix.de>

---------------------------

What (Why):
	- xt_recent: the old ipt_recent proc dir
	  (superseded by /proc/net/xt_recent)

When:	January 2009 or Linux 2.7.0, whichever comes first
Why:	Superseded by newer revisions or modules
Who:	Jan Engelhardt <jengelh@computergmbh.de>

---------------------------

What:	GPIO autorequest on gpio_direction_{input,output}() in gpiolib
When:	February 2010
Why:	All callers should use explicit gpio_request()/gpio_free().
	The autorequest mechanism in gpiolib was provided mostly as a
	migration aid for legacy GPIO interfaces (for SOC based GPIOs).
	Those users have now largely migrated.  Platforms implementing
	the GPIO interfaces without using gpiolib will see no changes.
Who:	David Brownell <dbrownell@users.sourceforge.net>
---------------------------

What:	b43 support for firmware revision < 410
When:	The schedule was July 2008, but it was decided that we are going to keep the
        code as long as there are no major maintanance headaches.
	So it _could_ be removed _any_ time now, if it conflicts with something new.
Why:	The support code for the old firmware hurts code readability/maintainability
	and slightly hurts runtime performance. Bugfixes for the old firmware
	are not provided by Broadcom anymore.
Who:	Michael Buesch <mb@bu3sch.de>

---------------------------

What:	/sys/o2cb symlink
When:	January 2010
Why:	/sys/fs/o2cb is the proper location for this information - /sys/o2cb
	exists as a symlink for backwards compatibility for old versions of
	ocfs2-tools. 2 years should be sufficient time to phase in new versions
	which know to look in /sys/fs/o2cb.
Who:	ocfs2-devel@oss.oracle.com

---------------------------

What:	Ability for non root users to shm_get hugetlb pages based on mlock
	resource limits
When:	2.6.31
Why:	Non root users need to be part of /proc/sys/vm/hugetlb_shm_group or
	have CAP_IPC_LOCK to be able to allocate shm segments backed by
	huge pages.  The mlock based rlimit check to allow shm hugetlb is
	inconsistent with mmap based allocations.  Hence it is being
	deprecated.
Who:	Ravikiran Thirumalai <kiran@scalex86.org>

---------------------------

What:	CONFIG_THERMAL_HWMON
When:	January 2009
Why:	This option was introduced just to allow older lm-sensors userspace
	to keep working over the upgrade to 2.6.26. At the scheduled time of
	removal fixed lm-sensors (2.x or 3.x) should be readily available.
Who:	Rene Herman <rene.herman@gmail.com>

---------------------------

What:	Code that is now under CONFIG_WIRELESS_EXT_SYSFS
	(in net/core/net-sysfs.c)
When:	After the only user (hal) has seen a release with the patches
	for enough time, probably some time in 2010.
Why:	Over 1K .text/.data size reduction, data is available in other
	ways (ioctls)
Who:	Johannes Berg <johannes@sipsolutions.net>

---------------------------

What: CONFIG_NF_CT_ACCT
When: 2.6.29
Why:  Accounting can now be enabled/disabled without kernel recompilation.
      Currently used only to set a default value for a feature that is also
      controlled by a kernel/module/sysfs/sysctl parameter.
Who:  Krzysztof Piotr Oledzki <ole@ans.pl>

---------------------------

What:	sysfs ui for changing p4-clockmod parameters
When:	September 2009
Why:	See commits 129f8ae9b1b5be94517da76009ea956e89104ce8 and
	e088e4c9cdb618675874becb91b2fd581ee707e6.
	Removal is subject to fixing any remaining bugs in ACPI which may
	cause the thermal throttling not to happen at the right time.
Who:	Dave Jones <davej@redhat.com>, Matthew Garrett <mjg@redhat.com>

-----------------------------

What:	__do_IRQ all in one fits nothing interrupt handler
When:	2.6.32
Why:	__do_IRQ was kept for easy migration to the type flow handlers.
	More than two years of migration time is enough.
Who:	Thomas Gleixner <tglx@linutronix.de>

-----------------------------

What:	fakephp and associated sysfs files in /sys/bus/pci/slots/
When:	2011
Why:	In 2.6.27, the semantics of /sys/bus/pci/slots was redefined to
	represent a machine's physical PCI slots. The change in semantics
	had userspace implications, as the hotplug core no longer allowed
	drivers to create multiple sysfs files per physical slot (required
	for multi-function devices, e.g.). fakephp was seen as a developer's
	tool only, and its interface changed. Too late, we learned that
	there were some users of the fakephp interface.

	In 2.6.30, the original fakephp interface was restored. At the same
	time, the PCI core gained the ability that fakephp provided, namely
	function-level hot-remove and hot-add.

	Since the PCI core now provides the same functionality, exposed in:

		/sys/bus/pci/rescan
		/sys/bus/pci/devices/.../remove
		/sys/bus/pci/devices/.../rescan

	there is no functional reason to maintain fakephp as well.

	We will keep the existing module so that 'modprobe fakephp' will
	present the old /sys/bus/pci/slots/... interface for compatibility,
	but users are urged to migrate their applications to the API above.

	After a reasonable transition period, we will remove the legacy
	fakephp interface.
Who:	Alex Chiang <achiang@hp.com>

---------------------------

What:	CONFIG_RFKILL_INPUT
When:	2.6.33
Why:	Should be implemented in userspace, policy daemon.
Who:	Johannes Berg <johannes@sipsolutions.net>

---------------------------

What:	CONFIG_INOTIFY
When:	2.6.33
Why:	last user (audit) will be converted to the newer more generic
	and more easily maintained fsnotify subsystem
Who:	Eric Paris <eparis@redhat.com>

----------------------------

What:	lock_policy_rwsem_* and unlock_policy_rwsem_* will not be
	exported interface anymore.
When:	2.6.33
Why:	cpu_policy_rwsem has a new cleaner definition making it local to
	cpufreq core and contained inside cpufreq.c. Other dependent
	drivers should not use it in order to safely avoid lockdep issues.
Who:	Venkatesh Pallipadi <venkatesh.pallipadi@intel.com>

----------------------------

What:	sound-slot/service-* module aliases and related clutters in
	sound/sound_core.c
When:	August 2010
Why:	OSS sound_core grabs all legacy minors (0-255) of SOUND_MAJOR
	(14) and requests modules using custom sound-slot/service-*
	module aliases.  The only benefit of doing this is allowing
	use of custom module aliases which might as well be considered
	a bug at this point.  This preemptive claiming prevents
	alternative OSS implementations.

	Till the feature is removed, the kernel will be requesting
	both sound-slot/service-* and the standard char-major-* module
	aliases and allow turning off the pre-claiming selectively via
	CONFIG_SOUND_OSS_CORE_PRECLAIM and soundcore.preclaim_oss
	kernel parameter.

	After the transition phase is complete, both the custom module
	aliases and switches to disable it will go away.  This removal
	will also allow making ALSA OSS emulation independent of
	sound_core.  The dependency will be broken then too.
Who:	Tejun Heo <tj@kernel.org>

----------------------------

What:	Support for VMware's guest paravirtuliazation technique [VMI] will be
	dropped.
When:	2.6.37 or earlier.
Why:	With the recent innovations in CPU hardware acceleration technologies
	from Intel and AMD, VMware ran a few experiments to compare these
	techniques to guest paravirtualization technique on VMware's platform.
	These hardware assisted virtualization techniques have outperformed the
	performance benefits provided by VMI in most of the workloads. VMware
	expects that these hardware features will be ubiquitous in a couple of
	years, as a result, VMware has started a phased retirement of this
	feature from the hypervisor. We will be removing this feature from the
	Kernel too. Right now we are targeting 2.6.37 but can retire earlier if
	technical reasons (read opportunity to remove major chunk of pvops)
	arise.

	Please note that VMI has always been an optimization and non-VMI kernels
	still work fine on VMware's platform.
	Latest versions of VMware's product which support VMI are,
	Workstation 7.0 and VSphere 4.0 on ESX side, future maintainence
	releases for these products will continue supporting VMI.

	For more details about VMI retirement take a look at this,
	http://blogs.vmware.com/guestosguide/2009/09/vmi-retirement.html

Who:	Alok N Kataria <akataria@vmware.com>

----------------------------

What:	adt7473 hardware monitoring driver
When:	February 2010
Why:	Obsoleted by the adt7475 driver.
Who:	Jean Delvare <khali@linux-fr.org>

---------------------------
What:	Support for lcd_switch and display_get in asus-laptop driver
When:	March 2010
Why:	These two features use non-standard interfaces. There are the
	only features that really need multiple path to guess what's
	the right method name on a specific laptop.

	Removing them will allow to remove a lot of code an significantly
	clean the drivers.

	This will affect the backlight code which won't be able to know
	if the backlight is on or off. The platform display file will also be
	write only (like the one in eeepc-laptop).

	This should'nt affect a lot of user because they usually know
	when their display is on or off.

Who:	Corentin Chary <corentin.chary@gmail.com>

----------------------------

What:	usbvideo quickcam_messenger driver
When:	2.6.35
Files:	drivers/media/video/usbvideo/quickcam_messenger.[ch]
Why:	obsolete v4l1 driver replaced by gspca_stv06xx
Who:	Hans de Goede <hdegoede@redhat.com>

----------------------------

What:	ov511 v4l1 driver
When:	2.6.35
Files:	drivers/media/video/ov511.[ch]
Why:	obsolete v4l1 driver replaced by gspca_ov519
Who:	Hans de Goede <hdegoede@redhat.com>

----------------------------

What:	w9968cf v4l1 driver
When:	2.6.35
Files:	drivers/media/video/w9968cf*.[ch]
Why:	obsolete v4l1 driver replaced by gspca_ov519
Who:	Hans de Goede <hdegoede@redhat.com>

----------------------------

What:	ovcamchip sensor framework
When:	2.6.35
Files:	drivers/media/video/ovcamchip/*
Why:	Only used by obsoleted v4l1 drivers
Who:	Hans de Goede <hdegoede@redhat.com>

----------------------------

What:	stv680 v4l1 driver
When:	2.6.35
Files:	drivers/media/video/stv680.[ch]
Why:	obsolete v4l1 driver replaced by gspca_stv0680
Who:	Hans de Goede <hdegoede@redhat.com>

----------------------------

What:	zc0301 v4l driver
When:	2.6.35
Files:	drivers/media/video/zc0301/*
Why:	Duplicate functionality with the gspca_zc3xx driver, zc0301 only
	supports 2 USB-ID's (because it only supports a limited set of
	sensors) wich are also supported by the gspca_zc3xx driver
	(which supports 53 USB-ID's in total)
Who:	Hans de Goede <hdegoede@redhat.com>

----------------------------

<<<<<<< HEAD
What:	corgikbd, spitzkbd, tosakbd driver
When:	2.6.35
Files:	drivers/input/keyboard/{corgi,spitz,tosa}kbd.c
Why:	We now have a generic GPIO based matrix keyboard driver that
	are fully capable of handling all the keys on these devices.
	The original drivers manipulate the GPIO registers directly
	and so are difficult to maintain.
Who:	Eric Miao <eric.y.miao@gmail.com>

----------------------------

What:	corgi_ssp and corgi_ts driver
When:	2.6.35
Files:	arch/arm/mach-pxa/corgi_ssp.c, drivers/input/touchscreen/corgi_ts.c
Why:	The corgi touchscreen is now deprecated in favour of the generic
	ads7846.c driver. The noise reduction technique used in corgi_ts.c,
	that's to wait till vsync before ADC sampling, is also integrated into
	ads7846 driver now. Provided that the original driver is not generic
	and is difficult to maintain, it will be removed later.
Who:	Eric Miao <eric.y.miao@gmail.com>
=======
What:	capifs
When:	February 2011
Files:	drivers/isdn/capi/capifs.*
Why:	udev fully replaces this special file system that only contains CAPI
	NCCI TTY device nodes. User space (pppdcapiplugin) works without
	noticing the difference.
Who:	Jan Kiszka <jan.kiszka@web.de>
>>>>>>> 2507c05f
<|MERGE_RESOLUTION|>--- conflicted
+++ resolved
@@ -520,7 +520,6 @@
 
 ----------------------------
 
-<<<<<<< HEAD
 What:	corgikbd, spitzkbd, tosakbd driver
 When:	2.6.35
 Files:	drivers/input/keyboard/{corgi,spitz,tosa}kbd.c
@@ -541,12 +540,13 @@
 	ads7846 driver now. Provided that the original driver is not generic
 	and is difficult to maintain, it will be removed later.
 Who:	Eric Miao <eric.y.miao@gmail.com>
-=======
+
+----------------------------
+
 What:	capifs
 When:	February 2011
 Files:	drivers/isdn/capi/capifs.*
 Why:	udev fully replaces this special file system that only contains CAPI
 	NCCI TTY device nodes. User space (pppdcapiplugin) works without
 	noticing the difference.
-Who:	Jan Kiszka <jan.kiszka@web.de>
->>>>>>> 2507c05f
+Who:	Jan Kiszka <jan.kiszka@web.de>