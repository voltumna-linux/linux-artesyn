--- conflicted
+++ resolved
@@ -1773,17 +1773,12 @@
 			struct iwl_mvm_compressed_ba_tfd *ba_tfd =
 				&ba_res->tfd[i];
 
-<<<<<<< HEAD
-			mvmsta->tid_data[i].lq_color = lq_color;
-			iwl_mvm_tx_reclaim(mvm, sta_id, ba_tfd->tid,
-=======
 			tid = ba_tfd->tid;
 			if (tid == IWL_MGMT_TID)
 				tid = IWL_MAX_TID_COUNT;
 
 			mvmsta->tid_data[i].lq_color = lq_color;
 			iwl_mvm_tx_reclaim(mvm, sta_id, tid,
->>>>>>> 661e50bc
 					   (int)(le16_to_cpu(ba_tfd->q_num)),
 					   le16_to_cpu(ba_tfd->tfd_index),
 					   &ba_info,
