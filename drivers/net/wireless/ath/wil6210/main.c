/*
 * Copyright (c) 2012-2017 Qualcomm Atheros, Inc.
 *
 * Permission to use, copy, modify, and/or distribute this software for any
 * purpose with or without fee is hereby granted, provided that the above
 * copyright notice and this permission notice appear in all copies.
 *
 * THE SOFTWARE IS PROVIDED "AS IS" AND THE AUTHOR DISCLAIMS ALL WARRANTIES
 * WITH REGARD TO THIS SOFTWARE INCLUDING ALL IMPLIED WARRANTIES OF
 * MERCHANTABILITY AND FITNESS. IN NO EVENT SHALL THE AUTHOR BE LIABLE FOR
 * ANY SPECIAL, DIRECT, INDIRECT, OR CONSEQUENTIAL DAMAGES OR ANY DAMAGES
 * WHATSOEVER RESULTING FROM LOSS OF USE, DATA OR PROFITS, WHETHER IN AN
 * ACTION OF CONTRACT, NEGLIGENCE OR OTHER TORTIOUS ACTION, ARISING OUT OF
 * OR IN CONNECTION WITH THE USE OR PERFORMANCE OF THIS SOFTWARE.
 */

#include <linux/moduleparam.h>
#include <linux/if_arp.h>
#include <linux/etherdevice.h>

#include "wil6210.h"
#include "txrx.h"
#include "wmi.h"
#include "boot_loader.h"

#define WAIT_FOR_HALP_VOTE_MS 100
#define WAIT_FOR_SCAN_ABORT_MS 1000

bool debug_fw; /* = false; */
module_param(debug_fw, bool, 0444);
MODULE_PARM_DESC(debug_fw, " do not perform card reset. For FW debug");

static u8 oob_mode;
module_param(oob_mode, byte, 0444);
MODULE_PARM_DESC(oob_mode,
		 " enable out of the box (OOB) mode in FW, for diagnostics and certification");

bool no_fw_recovery;
module_param(no_fw_recovery, bool, 0644);
MODULE_PARM_DESC(no_fw_recovery, " disable automatic FW error recovery");

/* if not set via modparam, will be set to default value of 1/8 of
 * rx ring size during init flow
 */
unsigned short rx_ring_overflow_thrsh = WIL6210_RX_HIGH_TRSH_INIT;
module_param(rx_ring_overflow_thrsh, ushort, 0444);
MODULE_PARM_DESC(rx_ring_overflow_thrsh,
		 " RX ring overflow threshold in descriptors.");

/* We allow allocation of more than 1 page buffers to support large packets.
 * It is suboptimal behavior performance wise in case MTU above page size.
 */
unsigned int mtu_max = TXRX_BUF_LEN_DEFAULT - WIL_MAX_MPDU_OVERHEAD;
static int mtu_max_set(const char *val, const struct kernel_param *kp)
{
	int ret;

	/* sets mtu_max directly. no need to restore it in case of
	 * illegal value since we assume this will fail insmod
	 */
	ret = param_set_uint(val, kp);
	if (ret)
		return ret;

	if (mtu_max < 68 || mtu_max > WIL_MAX_ETH_MTU)
		ret = -EINVAL;

	return ret;
}

static const struct kernel_param_ops mtu_max_ops = {
	.set = mtu_max_set,
	.get = param_get_uint,
};

module_param_cb(mtu_max, &mtu_max_ops, &mtu_max, 0444);
MODULE_PARM_DESC(mtu_max, " Max MTU value.");

static uint rx_ring_order = WIL_RX_RING_SIZE_ORDER_DEFAULT;
static uint tx_ring_order = WIL_TX_RING_SIZE_ORDER_DEFAULT;
static uint bcast_ring_order = WIL_BCAST_RING_SIZE_ORDER_DEFAULT;

static int ring_order_set(const char *val, const struct kernel_param *kp)
{
	int ret;
	uint x;

	ret = kstrtouint(val, 0, &x);
	if (ret)
		return ret;

	if ((x < WIL_RING_SIZE_ORDER_MIN) || (x > WIL_RING_SIZE_ORDER_MAX))
		return -EINVAL;

	*((uint *)kp->arg) = x;

	return 0;
}

static const struct kernel_param_ops ring_order_ops = {
	.set = ring_order_set,
	.get = param_get_uint,
};

module_param_cb(rx_ring_order, &ring_order_ops, &rx_ring_order, 0444);
MODULE_PARM_DESC(rx_ring_order, " Rx ring order; size = 1 << order");
module_param_cb(tx_ring_order, &ring_order_ops, &tx_ring_order, 0444);
MODULE_PARM_DESC(tx_ring_order, " Tx ring order; size = 1 << order");
module_param_cb(bcast_ring_order, &ring_order_ops, &bcast_ring_order, 0444);
MODULE_PARM_DESC(bcast_ring_order, " Bcast ring order; size = 1 << order");

#define RST_DELAY (20) /* msec, for loop in @wil_target_reset */
#define RST_COUNT (1 + 1000/RST_DELAY) /* round up to be above 1 sec total */

/*
 * Due to a hardware issue,
 * one has to read/write to/from NIC in 32-bit chunks;
 * regular memcpy_fromio and siblings will
 * not work on 64-bit platform - it uses 64-bit transactions
 *
 * Force 32-bit transactions to enable NIC on 64-bit platforms
 *
 * To avoid byte swap on big endian host, __raw_{read|write}l
 * should be used - {read|write}l would swap bytes to provide
 * little endian on PCI value in host endianness.
 */
void wil_memcpy_fromio_32(void *dst, const volatile void __iomem *src,
			  size_t count)
{
	u32 *d = dst;
	const volatile u32 __iomem *s = src;

	for (; count >= 4; count -= 4)
		*d++ = __raw_readl(s++);

	if (unlikely(count)) {
		/* count can be 1..3 */
		u32 tmp = __raw_readl(s);

		memcpy(d, &tmp, count);
	}
}

void wil_memcpy_toio_32(volatile void __iomem *dst, const void *src,
			size_t count)
{
	volatile u32 __iomem *d = dst;
	const u32 *s = src;

	for (; count >= 4; count -= 4)
		__raw_writel(*s++, d++);

	if (unlikely(count)) {
		/* count can be 1..3 */
		u32 tmp = 0;

		memcpy(&tmp, s, count);
		__raw_writel(tmp, d);
	}
}

static void wil_disconnect_cid(struct wil6210_priv *wil, int cid,
			       u16 reason_code, bool from_event)
__acquires(&sta->tid_rx_lock) __releases(&sta->tid_rx_lock)
{
	uint i;
	struct net_device *ndev = wil_to_ndev(wil);
	struct wireless_dev *wdev = wil->wdev;
	struct wil_sta_info *sta = &wil->sta[cid];

	might_sleep();
	wil_dbg_misc(wil, "disconnect_cid: CID %d, status %d\n",
		     cid, sta->status);
	/* inform upper/lower layers */
	if (sta->status != wil_sta_unused) {
		if (!from_event) {
			bool del_sta = (wdev->iftype == NL80211_IFTYPE_AP) ?
						disable_ap_sme : false;
			wmi_disconnect_sta(wil, sta->addr, reason_code,
					   true, del_sta);
		}

		switch (wdev->iftype) {
		case NL80211_IFTYPE_AP:
		case NL80211_IFTYPE_P2P_GO:
			/* AP-like interface */
			cfg80211_del_sta(ndev, sta->addr, GFP_KERNEL);
			break;
		default:
			break;
		}
		sta->status = wil_sta_unused;
	}
	/* reorder buffers */
	for (i = 0; i < WIL_STA_TID_NUM; i++) {
		struct wil_tid_ampdu_rx *r;

		spin_lock_bh(&sta->tid_rx_lock);

		r = sta->tid_rx[i];
		sta->tid_rx[i] = NULL;
		wil_tid_ampdu_rx_free(wil, r);

		spin_unlock_bh(&sta->tid_rx_lock);
	}
	/* crypto context */
	memset(sta->tid_crypto_rx, 0, sizeof(sta->tid_crypto_rx));
	memset(&sta->group_crypto_rx, 0, sizeof(sta->group_crypto_rx));
	/* release vrings */
	for (i = 0; i < ARRAY_SIZE(wil->vring_tx); i++) {
		if (wil->vring2cid_tid[i][0] == cid)
			wil_vring_fini_tx(wil, i);
	}
	/* statistics */
	memset(&sta->stats, 0, sizeof(sta->stats));
}

static bool wil_is_connected(struct wil6210_priv *wil)
{
	int i;

	for (i = 0; i < ARRAY_SIZE(wil->sta); i++) {
		if (wil->sta[i].status == wil_sta_connected)
			return true;
	}

	return false;
}

static void _wil6210_disconnect(struct wil6210_priv *wil, const u8 *bssid,
				u16 reason_code, bool from_event)
{
	int cid = -ENOENT;
	struct net_device *ndev = wil_to_ndev(wil);
	struct wireless_dev *wdev = wil->wdev;

	if (unlikely(!ndev))
		return;

	might_sleep();
	wil_info(wil, "bssid=%pM, reason=%d, ev%s\n", bssid,
		 reason_code, from_event ? "+" : "-");

	/* Cases are:
	 * - disconnect single STA, still connected
	 * - disconnect single STA, already disconnected
	 * - disconnect all
	 *
	 * For "disconnect all", there are 3 options:
	 * - bssid == NULL
	 * - bssid is broadcast address (ff:ff:ff:ff:ff:ff)
	 * - bssid is our MAC address
	 */
	if (bssid && !is_broadcast_ether_addr(bssid) &&
	    !ether_addr_equal_unaligned(ndev->dev_addr, bssid)) {
		cid = wil_find_cid(wil, bssid);
		wil_dbg_misc(wil, "Disconnect %pM, CID=%d, reason=%d\n",
			     bssid, cid, reason_code);
		if (cid >= 0) /* disconnect 1 peer */
			wil_disconnect_cid(wil, cid, reason_code, from_event);
	} else { /* all */
		wil_dbg_misc(wil, "Disconnect all\n");
		for (cid = 0; cid < WIL6210_MAX_CID; cid++)
			wil_disconnect_cid(wil, cid, reason_code, from_event);
	}

	/* link state */
	switch (wdev->iftype) {
	case NL80211_IFTYPE_STATION:
	case NL80211_IFTYPE_P2P_CLIENT:
		wil_bcast_fini(wil);
		wil_update_net_queues_bh(wil, NULL, true);
		netif_carrier_off(ndev);
		wil6210_bus_request(wil, WIL_DEFAULT_BUS_REQUEST_KBPS);

		if (test_bit(wil_status_fwconnected, wil->status)) {
			clear_bit(wil_status_fwconnected, wil->status);
			cfg80211_disconnected(ndev, reason_code,
					      NULL, 0,
					      wil->locally_generated_disc,
					      GFP_KERNEL);
			wil->locally_generated_disc = false;
		} else if (test_bit(wil_status_fwconnecting, wil->status)) {
			cfg80211_connect_result(ndev, bssid, NULL, 0, NULL, 0,
						WLAN_STATUS_UNSPECIFIED_FAILURE,
						GFP_KERNEL);
			wil->bss = NULL;
		}
		clear_bit(wil_status_fwconnecting, wil->status);
		break;
	case NL80211_IFTYPE_AP:
	case NL80211_IFTYPE_P2P_GO:
		if (!wil_is_connected(wil)) {
			wil_update_net_queues_bh(wil, NULL, true);
			clear_bit(wil_status_fwconnected, wil->status);
		} else {
			wil_update_net_queues_bh(wil, NULL, false);
		}
		break;
	default:
		break;
	}
}

static void wil_disconnect_worker(struct work_struct *work)
{
	struct wil6210_priv *wil = container_of(work,
			struct wil6210_priv, disconnect_worker);
	struct net_device *ndev = wil_to_ndev(wil);
	int rc;
	struct {
		struct wmi_cmd_hdr wmi;
		struct wmi_disconnect_event evt;
	} __packed reply;

	if (test_bit(wil_status_fwconnected, wil->status))
		/* connect succeeded after all */
		return;

	if (!test_bit(wil_status_fwconnecting, wil->status))
		/* already disconnected */
		return;

	rc = wmi_call(wil, WMI_DISCONNECT_CMDID, NULL, 0,
		      WMI_DISCONNECT_EVENTID, &reply, sizeof(reply),
		      WIL6210_DISCONNECT_TO_MS);
	if (rc) {
		wil_err(wil, "disconnect error %d\n", rc);
		return;
	}

	wil_update_net_queues_bh(wil, NULL, true);
	netif_carrier_off(ndev);
	cfg80211_connect_result(ndev, NULL, NULL, 0, NULL, 0,
				WLAN_STATUS_UNSPECIFIED_FAILURE, GFP_KERNEL);
	clear_bit(wil_status_fwconnecting, wil->status);
}

static void wil_connect_timer_fn(ulong x)
{
	struct wil6210_priv *wil = (void *)x;
	bool q;

	wil_err(wil, "Connect timeout detected, disconnect station\n");

	/* reschedule to thread context - disconnect won't
	 * run from atomic context.
	 * queue on wmi_wq to prevent race with connect event.
	 */
	q = queue_work(wil->wmi_wq, &wil->disconnect_worker);
	wil_dbg_wmi(wil, "queue_work of disconnect_worker -> %d\n", q);
}

static void wil_scan_timer_fn(ulong x)
{
	struct wil6210_priv *wil = (void *)x;

	clear_bit(wil_status_fwready, wil->status);
	wil_err(wil, "Scan timeout detected, start fw error recovery\n");
	wil_fw_error_recovery(wil);
}

static int wil_wait_for_recovery(struct wil6210_priv *wil)
{
	if (wait_event_interruptible(wil->wq, wil->recovery_state !=
				     fw_recovery_pending)) {
		wil_err(wil, "Interrupt, canceling recovery\n");
		return -ERESTARTSYS;
	}
	if (wil->recovery_state != fw_recovery_running) {
		wil_info(wil, "Recovery cancelled\n");
		return -EINTR;
	}
	wil_info(wil, "Proceed with recovery\n");
	return 0;
}

void wil_set_recovery_state(struct wil6210_priv *wil, int state)
{
	wil_dbg_misc(wil, "set_recovery_state: %d -> %d\n",
		     wil->recovery_state, state);

	wil->recovery_state = state;
	wake_up_interruptible(&wil->wq);
}

bool wil_is_recovery_blocked(struct wil6210_priv *wil)
{
	return no_fw_recovery && (wil->recovery_state == fw_recovery_pending);
}

static void wil_fw_error_worker(struct work_struct *work)
{
	struct wil6210_priv *wil = container_of(work, struct wil6210_priv,
						fw_error_worker);
	struct wireless_dev *wdev = wil->wdev;
	struct net_device *ndev = wil_to_ndev(wil);

	wil_dbg_misc(wil, "fw error worker\n");

	if (!(ndev->flags & IFF_UP)) {
		wil_info(wil, "No recovery - interface is down\n");
		return;
	}

	/* increment @recovery_count if less then WIL6210_FW_RECOVERY_TO
	 * passed since last recovery attempt
	 */
	if (time_is_after_jiffies(wil->last_fw_recovery +
				  WIL6210_FW_RECOVERY_TO))
		wil->recovery_count++;
	else
		wil->recovery_count = 1; /* fw was alive for a long time */

	if (wil->recovery_count > WIL6210_FW_RECOVERY_RETRIES) {
		wil_err(wil, "too many recovery attempts (%d), giving up\n",
			wil->recovery_count);
		return;
	}

	wil->last_fw_recovery = jiffies;

	wil_info(wil, "fw error recovery requested (try %d)...\n",
		 wil->recovery_count);
	if (!no_fw_recovery)
		wil->recovery_state = fw_recovery_running;
	if (wil_wait_for_recovery(wil) != 0)
		return;

	mutex_lock(&wil->mutex);
	switch (wdev->iftype) {
	case NL80211_IFTYPE_STATION:
	case NL80211_IFTYPE_P2P_CLIENT:
	case NL80211_IFTYPE_MONITOR:
		/* silent recovery, upper layers will see disconnect */
		__wil_down(wil);
		__wil_up(wil);
		break;
	case NL80211_IFTYPE_AP:
	case NL80211_IFTYPE_P2P_GO:
		wil_info(wil, "No recovery for AP-like interface\n");
		/* recovery in these modes is done by upper layers */
		break;
	default:
		wil_err(wil, "No recovery - unknown interface type %d\n",
			wdev->iftype);
		break;
	}
	mutex_unlock(&wil->mutex);
}

static int wil_find_free_vring(struct wil6210_priv *wil)
{
	int i;

	for (i = 0; i < WIL6210_MAX_TX_RINGS; i++) {
		if (!wil->vring_tx[i].va)
			return i;
	}
	return -EINVAL;
}

int wil_tx_init(struct wil6210_priv *wil, int cid)
{
	int rc = -EINVAL, ringid;

	if (cid < 0) {
		wil_err(wil, "No connection pending\n");
		goto out;
	}
	ringid = wil_find_free_vring(wil);
	if (ringid < 0) {
		wil_err(wil, "No free vring found\n");
		goto out;
	}

	wil_dbg_wmi(wil, "Configure for connection CID %d vring %d\n",
		    cid, ringid);

	rc = wil_vring_init_tx(wil, ringid, 1 << tx_ring_order, cid, 0);
	if (rc)
		wil_err(wil, "wil_vring_init_tx for CID %d vring %d failed\n",
			cid, ringid);

out:
	return rc;
}

int wil_bcast_init(struct wil6210_priv *wil)
{
	int ri = wil->bcast_vring, rc;

	if ((ri >= 0) && wil->vring_tx[ri].va)
		return 0;

	ri = wil_find_free_vring(wil);
	if (ri < 0)
		return ri;

	wil->bcast_vring = ri;
	rc = wil_vring_init_bcast(wil, ri, 1 << bcast_ring_order);
	if (rc)
		wil->bcast_vring = -1;

	return rc;
}

void wil_bcast_fini(struct wil6210_priv *wil)
{
	int ri = wil->bcast_vring;

	if (ri < 0)
		return;

	wil->bcast_vring = -1;
	wil_vring_fini_tx(wil, ri);
}

int wil_priv_init(struct wil6210_priv *wil)
{
	uint i;

	wil_dbg_misc(wil, "priv_init\n");

	memset(wil->sta, 0, sizeof(wil->sta));
	for (i = 0; i < WIL6210_MAX_CID; i++)
		spin_lock_init(&wil->sta[i].tid_rx_lock);

	for (i = 0; i < WIL6210_MAX_TX_RINGS; i++)
		spin_lock_init(&wil->vring_tx_data[i].lock);

	mutex_init(&wil->mutex);
	mutex_init(&wil->wmi_mutex);
	mutex_init(&wil->probe_client_mutex);
	mutex_init(&wil->p2p_wdev_mutex);
	mutex_init(&wil->halp.lock);

	init_completion(&wil->wmi_ready);
	init_completion(&wil->wmi_call);
	init_completion(&wil->halp.comp);

	wil->bcast_vring = -1;
	setup_timer(&wil->connect_timer, wil_connect_timer_fn, (ulong)wil);
	setup_timer(&wil->scan_timer, wil_scan_timer_fn, (ulong)wil);
	setup_timer(&wil->p2p.discovery_timer, wil_p2p_discovery_timer_fn,
		    (ulong)wil);

	INIT_WORK(&wil->disconnect_worker, wil_disconnect_worker);
	INIT_WORK(&wil->wmi_event_worker, wmi_event_worker);
	INIT_WORK(&wil->fw_error_worker, wil_fw_error_worker);
	INIT_WORK(&wil->probe_client_worker, wil_probe_client_worker);
	INIT_WORK(&wil->p2p.delayed_listen_work, wil_p2p_delayed_listen_work);

	INIT_LIST_HEAD(&wil->pending_wmi_ev);
	INIT_LIST_HEAD(&wil->probe_client_pending);
	spin_lock_init(&wil->wmi_ev_lock);
	spin_lock_init(&wil->net_queue_lock);
	wil->net_queue_stopped = 1;
	init_waitqueue_head(&wil->wq);

	wil->wmi_wq = create_singlethread_workqueue(WIL_NAME "_wmi");
	if (!wil->wmi_wq)
		return -EAGAIN;

	wil->wq_service = create_singlethread_workqueue(WIL_NAME "_service");
	if (!wil->wq_service)
		goto out_wmi_wq;

	wil->last_fw_recovery = jiffies;
	wil->tx_interframe_timeout = WIL6210_ITR_TX_INTERFRAME_TIMEOUT_DEFAULT;
	wil->rx_interframe_timeout = WIL6210_ITR_RX_INTERFRAME_TIMEOUT_DEFAULT;
	wil->tx_max_burst_duration = WIL6210_ITR_TX_MAX_BURST_DURATION_DEFAULT;
	wil->rx_max_burst_duration = WIL6210_ITR_RX_MAX_BURST_DURATION_DEFAULT;

	if (rx_ring_overflow_thrsh == WIL6210_RX_HIGH_TRSH_INIT)
		rx_ring_overflow_thrsh = WIL6210_RX_HIGH_TRSH_DEFAULT;

	wil->ps_profile =  WMI_PS_PROFILE_TYPE_DEFAULT;

	wil->wakeup_trigger = WMI_WAKEUP_TRIGGER_UCAST |
			      WMI_WAKEUP_TRIGGER_BCAST;
<<<<<<< HEAD
=======
	memset(&wil->suspend_stats, 0, sizeof(wil->suspend_stats));
	wil->suspend_stats.min_suspend_time = ULONG_MAX;
	wil->vring_idle_trsh = 16;
>>>>>>> bb176f67

	return 0;

out_wmi_wq:
	destroy_workqueue(wil->wmi_wq);

	return -EAGAIN;
}

void wil6210_bus_request(struct wil6210_priv *wil, u32 kbps)
{
	if (wil->platform_ops.bus_request) {
		wil->bus_request_kbps = kbps;
		wil->platform_ops.bus_request(wil->platform_handle, kbps);
	}
}

/**
 * wil6210_disconnect - disconnect one connection
 * @wil: driver context
 * @bssid: peer to disconnect, NULL to disconnect all
 * @reason_code: Reason code for the Disassociation frame
 * @from_event: whether is invoked from FW event handler
 *
 * Disconnect and release associated resources. If invoked not from the
 * FW event handler, issue WMI command(s) to trigger MAC disconnect.
 */
void wil6210_disconnect(struct wil6210_priv *wil, const u8 *bssid,
			u16 reason_code, bool from_event)
{
	wil_dbg_misc(wil, "disconnect\n");

	del_timer_sync(&wil->connect_timer);
	_wil6210_disconnect(wil, bssid, reason_code, from_event);
}

void wil_priv_deinit(struct wil6210_priv *wil)
{
	wil_dbg_misc(wil, "priv_deinit\n");

	wil_set_recovery_state(wil, fw_recovery_idle);
	del_timer_sync(&wil->scan_timer);
	del_timer_sync(&wil->p2p.discovery_timer);
	cancel_work_sync(&wil->disconnect_worker);
	cancel_work_sync(&wil->fw_error_worker);
	cancel_work_sync(&wil->p2p.discovery_expired_work);
	cancel_work_sync(&wil->p2p.delayed_listen_work);
	mutex_lock(&wil->mutex);
	wil6210_disconnect(wil, NULL, WLAN_REASON_DEAUTH_LEAVING, false);
	mutex_unlock(&wil->mutex);
	wmi_event_flush(wil);
	wil_probe_client_flush(wil);
	cancel_work_sync(&wil->probe_client_worker);
	destroy_workqueue(wil->wq_service);
	destroy_workqueue(wil->wmi_wq);
}

static inline void wil_halt_cpu(struct wil6210_priv *wil)
{
	wil_w(wil, RGF_USER_USER_CPU_0, BIT_USER_USER_CPU_MAN_RST);
	wil_w(wil, RGF_USER_MAC_CPU_0,  BIT_USER_MAC_CPU_MAN_RST);
}

static inline void wil_release_cpu(struct wil6210_priv *wil)
{
	/* Start CPU */
	wil_w(wil, RGF_USER_USER_CPU_0, 1);
}

static void wil_set_oob_mode(struct wil6210_priv *wil, u8 mode)
{
	wil_info(wil, "oob_mode to %d\n", mode);
	switch (mode) {
	case 0:
		wil_c(wil, RGF_USER_USAGE_6, BIT_USER_OOB_MODE |
		      BIT_USER_OOB_R2_MODE);
		break;
	case 1:
		wil_c(wil, RGF_USER_USAGE_6, BIT_USER_OOB_R2_MODE);
		wil_s(wil, RGF_USER_USAGE_6, BIT_USER_OOB_MODE);
		break;
	case 2:
		wil_c(wil, RGF_USER_USAGE_6, BIT_USER_OOB_MODE);
		wil_s(wil, RGF_USER_USAGE_6, BIT_USER_OOB_R2_MODE);
		break;
	default:
		wil_err(wil, "invalid oob_mode: %d\n", mode);
	}
}

static int wil_target_reset(struct wil6210_priv *wil)
{
	int delay = 0;
	u32 x, x1 = 0;

	wil_dbg_misc(wil, "Resetting \"%s\"...\n", wil->hw_name);

	/* Clear MAC link up */
	wil_s(wil, RGF_HP_CTRL, BIT(15));
	wil_s(wil, RGF_USER_CLKS_CTL_SW_RST_MASK_0, BIT_HPAL_PERST_FROM_PAD);
	wil_s(wil, RGF_USER_CLKS_CTL_SW_RST_MASK_0, BIT_CAR_PERST_RST);

	wil_halt_cpu(wil);

	/* clear all boot loader "ready" bits */
	wil_w(wil, RGF_USER_BL +
	      offsetof(struct bl_dedicated_registers_v0, boot_loader_ready), 0);
	/* Clear Fw Download notification */
	wil_c(wil, RGF_USER_USAGE_6, BIT(0));

	wil_s(wil, RGF_CAF_OSC_CONTROL, BIT_CAF_OSC_XTAL_EN);
	/* XTAL stabilization should take about 3ms */
	usleep_range(5000, 7000);
	x = wil_r(wil, RGF_CAF_PLL_LOCK_STATUS);
	if (!(x & BIT_CAF_OSC_DIG_XTAL_STABLE)) {
		wil_err(wil, "Xtal stabilization timeout\n"
			"RGF_CAF_PLL_LOCK_STATUS = 0x%08x\n", x);
		return -ETIME;
	}
	/* switch 10k to XTAL*/
	wil_c(wil, RGF_USER_SPARROW_M_4, BIT_SPARROW_M_4_SEL_SLEEP_OR_REF);
	/* 40 MHz */
	wil_c(wil, RGF_USER_CLKS_CTL_0, BIT_USER_CLKS_CAR_AHB_SW_SEL);

	wil_w(wil, RGF_USER_CLKS_CTL_EXT_SW_RST_VEC_0, 0x3ff81f);
	wil_w(wil, RGF_USER_CLKS_CTL_EXT_SW_RST_VEC_1, 0xf);

	wil_w(wil, RGF_USER_CLKS_CTL_SW_RST_VEC_2, 0xFE000000);
	wil_w(wil, RGF_USER_CLKS_CTL_SW_RST_VEC_1, 0x0000003F);
	wil_w(wil, RGF_USER_CLKS_CTL_SW_RST_VEC_3, 0x000000f0);
	wil_w(wil, RGF_USER_CLKS_CTL_SW_RST_VEC_0, 0xFFE7FE00);

	wil_w(wil, RGF_USER_CLKS_CTL_EXT_SW_RST_VEC_0, 0x0);
	wil_w(wil, RGF_USER_CLKS_CTL_EXT_SW_RST_VEC_1, 0x0);

	wil_w(wil, RGF_USER_CLKS_CTL_SW_RST_VEC_3, 0);
	wil_w(wil, RGF_USER_CLKS_CTL_SW_RST_VEC_2, 0);
	wil_w(wil, RGF_USER_CLKS_CTL_SW_RST_VEC_1, 0);
	wil_w(wil, RGF_USER_CLKS_CTL_SW_RST_VEC_0, 0);

	wil_w(wil, RGF_USER_CLKS_CTL_SW_RST_VEC_3, 0x00000003);
	/* reset A2 PCIE AHB */
	wil_w(wil, RGF_USER_CLKS_CTL_SW_RST_VEC_2, 0x00008000);

	wil_w(wil, RGF_USER_CLKS_CTL_SW_RST_VEC_0, 0);

	/* wait until device ready. typical time is 20..80 msec */
	do {
		msleep(RST_DELAY);
		x = wil_r(wil, RGF_USER_BL +
			  offsetof(struct bl_dedicated_registers_v0,
				   boot_loader_ready));
		if (x1 != x) {
			wil_dbg_misc(wil, "BL.ready 0x%08x => 0x%08x\n", x1, x);
			x1 = x;
		}
		if (delay++ > RST_COUNT) {
			wil_err(wil, "Reset not completed, bl.ready 0x%08x\n",
				x);
			return -ETIME;
		}
	} while (x != BL_READY);

	wil_c(wil, RGF_USER_CLKS_CTL_0, BIT_USER_CLKS_RST_PWGD);

	/* enable fix for HW bug related to the SA/DA swap in AP Rx */
	wil_s(wil, RGF_DMA_OFUL_NID_0, BIT_DMA_OFUL_NID_0_RX_EXT_TR_EN |
	      BIT_DMA_OFUL_NID_0_RX_EXT_A3_SRC);

	wil_dbg_misc(wil, "Reset completed in %d ms\n", delay * RST_DELAY);
	return 0;
}

static void wil_collect_fw_info(struct wil6210_priv *wil)
{
	struct wiphy *wiphy = wil_to_wiphy(wil);
	u8 retry_short;
	int rc;

	rc = wmi_get_mgmt_retry(wil, &retry_short);
	if (!rc) {
		wiphy->retry_short = retry_short;
		wil_dbg_misc(wil, "FW retry_short: %d\n", retry_short);
	}
}

void wil_mbox_ring_le2cpus(struct wil6210_mbox_ring *r)
{
	le32_to_cpus(&r->base);
	le16_to_cpus(&r->entry_size);
	le16_to_cpus(&r->size);
	le32_to_cpus(&r->tail);
	le32_to_cpus(&r->head);
}

static int wil_get_bl_info(struct wil6210_priv *wil)
{
	struct net_device *ndev = wil_to_ndev(wil);
	struct wiphy *wiphy = wil_to_wiphy(wil);
	union {
		struct bl_dedicated_registers_v0 bl0;
		struct bl_dedicated_registers_v1 bl1;
	} bl;
	u32 bl_ver;
	u8 *mac;
	u16 rf_status;

	wil_memcpy_fromio_32(&bl, wil->csr + HOSTADDR(RGF_USER_BL),
			     sizeof(bl));
	bl_ver = le32_to_cpu(bl.bl0.boot_loader_struct_version);
	mac = bl.bl0.mac_address;

	if (bl_ver == 0) {
		le32_to_cpus(&bl.bl0.rf_type);
		le32_to_cpus(&bl.bl0.baseband_type);
		rf_status = 0; /* actually, unknown */
		wil_info(wil,
			 "Boot Loader struct v%d: MAC = %pM RF = 0x%08x bband = 0x%08x\n",
			 bl_ver, mac,
			 bl.bl0.rf_type, bl.bl0.baseband_type);
		wil_info(wil, "Boot Loader build unknown for struct v0\n");
	} else {
		le16_to_cpus(&bl.bl1.rf_type);
		rf_status = le16_to_cpu(bl.bl1.rf_status);
		le32_to_cpus(&bl.bl1.baseband_type);
		le16_to_cpus(&bl.bl1.bl_version_subminor);
		le16_to_cpus(&bl.bl1.bl_version_build);
		wil_info(wil,
			 "Boot Loader struct v%d: MAC = %pM RF = 0x%04x (status 0x%04x) bband = 0x%08x\n",
			 bl_ver, mac,
			 bl.bl1.rf_type, rf_status,
			 bl.bl1.baseband_type);
		wil_info(wil, "Boot Loader build %d.%d.%d.%d\n",
			 bl.bl1.bl_version_major, bl.bl1.bl_version_minor,
			 bl.bl1.bl_version_subminor, bl.bl1.bl_version_build);
	}

	if (!is_valid_ether_addr(mac)) {
		wil_err(wil, "BL: Invalid MAC %pM\n", mac);
		return -EINVAL;
	}

	ether_addr_copy(ndev->perm_addr, mac);
	ether_addr_copy(wiphy->perm_addr, mac);
	if (!is_valid_ether_addr(ndev->dev_addr))
		ether_addr_copy(ndev->dev_addr, mac);

	if (rf_status) {/* bad RF cable? */
		wil_err(wil, "RF communication error 0x%04x",
			rf_status);
		return -EAGAIN;
	}

	return 0;
}

static void wil_bl_crash_info(struct wil6210_priv *wil, bool is_err)
{
	u32 bl_assert_code, bl_assert_blink, bl_magic_number;
	u32 bl_ver = wil_r(wil, RGF_USER_BL +
			   offsetof(struct bl_dedicated_registers_v0,
				    boot_loader_struct_version));

	if (bl_ver < 2)
		return;

	bl_assert_code = wil_r(wil, RGF_USER_BL +
			       offsetof(struct bl_dedicated_registers_v1,
					bl_assert_code));
	bl_assert_blink = wil_r(wil, RGF_USER_BL +
				offsetof(struct bl_dedicated_registers_v1,
					 bl_assert_blink));
	bl_magic_number = wil_r(wil, RGF_USER_BL +
				offsetof(struct bl_dedicated_registers_v1,
					 bl_magic_number));

	if (is_err) {
		wil_err(wil,
			"BL assert code 0x%08x blink 0x%08x magic 0x%08x\n",
			bl_assert_code, bl_assert_blink, bl_magic_number);
	} else {
		wil_dbg_misc(wil,
			     "BL assert code 0x%08x blink 0x%08x magic 0x%08x\n",
			     bl_assert_code, bl_assert_blink, bl_magic_number);
	}
}

static int wil_wait_for_fw_ready(struct wil6210_priv *wil)
{
	ulong to = msecs_to_jiffies(1000);
	ulong left = wait_for_completion_timeout(&wil->wmi_ready, to);

	if (0 == left) {
		wil_err(wil, "Firmware not ready\n");
		return -ETIME;
	} else {
		wil_info(wil, "FW ready after %d ms. HW version 0x%08x\n",
			 jiffies_to_msecs(to-left), wil->hw_version);
	}
	return 0;
}

void wil_abort_scan(struct wil6210_priv *wil, bool sync)
{
	int rc;
	struct cfg80211_scan_info info = {
		.aborted = true,
	};

	lockdep_assert_held(&wil->p2p_wdev_mutex);

	if (!wil->scan_request)
		return;

	wil_dbg_misc(wil, "Abort scan_request 0x%p\n", wil->scan_request);
	del_timer_sync(&wil->scan_timer);
	mutex_unlock(&wil->p2p_wdev_mutex);
	rc = wmi_abort_scan(wil);
	if (!rc && sync)
		wait_event_interruptible_timeout(wil->wq, !wil->scan_request,
						 msecs_to_jiffies(
						 WAIT_FOR_SCAN_ABORT_MS));

	mutex_lock(&wil->p2p_wdev_mutex);
	if (wil->scan_request) {
		cfg80211_scan_done(wil->scan_request, &info);
		wil->scan_request = NULL;
	}
}

int wil_ps_update(struct wil6210_priv *wil, enum wmi_ps_profile_type ps_profile)
{
	int rc;

	if (!test_bit(WMI_FW_CAPABILITY_PS_CONFIG, wil->fw_capabilities)) {
		wil_err(wil, "set_power_mgmt not supported\n");
		return -EOPNOTSUPP;
	}

	rc  = wmi_ps_dev_profile_cfg(wil, ps_profile);
	if (rc)
		wil_err(wil, "wmi_ps_dev_profile_cfg failed (%d)\n", rc);
	else
		wil->ps_profile = ps_profile;

	return rc;
}

static void wil_pre_fw_config(struct wil6210_priv *wil)
{
	/* Mark FW as loaded from host */
	wil_s(wil, RGF_USER_USAGE_6, 1);

	/* clear any interrupts which on-card-firmware
	 * may have set
	 */
	wil6210_clear_irq(wil);
	/* CAF_ICR - clear and mask */
	/* it is W1C, clear by writing back same value */
	wil_s(wil, RGF_CAF_ICR + offsetof(struct RGF_ICR, ICR), 0);
	wil_w(wil, RGF_CAF_ICR + offsetof(struct RGF_ICR, IMV), ~0);
	/* clear PAL_UNIT_ICR (potential D0->D3 leftover) */
	wil_s(wil, RGF_PAL_UNIT_ICR + offsetof(struct RGF_ICR, ICR), 0);

	if (wil->fw_calib_result > 0) {
		__le32 val = cpu_to_le32(wil->fw_calib_result |
						(CALIB_RESULT_SIGNATURE << 8));
		wil_w(wil, RGF_USER_FW_CALIB_RESULT, (u32 __force)val);
	}
}

/*
 * We reset all the structures, and we reset the UMAC.
 * After calling this routine, you're expected to reload
 * the firmware.
 */
int wil_reset(struct wil6210_priv *wil, bool load_fw)
{
	int rc;

	wil_dbg_misc(wil, "reset\n");

	WARN_ON(!mutex_is_locked(&wil->mutex));
	WARN_ON(test_bit(wil_status_napi_en, wil->status));

	if (debug_fw) {
		static const u8 mac[ETH_ALEN] = {
			0x00, 0xde, 0xad, 0x12, 0x34, 0x56,
		};
		struct net_device *ndev = wil_to_ndev(wil);

		ether_addr_copy(ndev->perm_addr, mac);
		ether_addr_copy(ndev->dev_addr, ndev->perm_addr);
		return 0;
	}

	if (wil->hw_version == HW_VER_UNKNOWN)
		return -ENODEV;

	if (wil->platform_ops.notify) {
		rc = wil->platform_ops.notify(wil->platform_handle,
					      WIL_PLATFORM_EVT_PRE_RESET);
		if (rc)
			wil_err(wil, "PRE_RESET platform notify failed, rc %d\n",
				rc);
	}

	set_bit(wil_status_resetting, wil->status);

	cancel_work_sync(&wil->disconnect_worker);
	wil6210_disconnect(wil, NULL, WLAN_REASON_DEAUTH_LEAVING, false);
	wil_bcast_fini(wil);

	/* Disable device led before reset*/
	wmi_led_cfg(wil, false);

	mutex_lock(&wil->p2p_wdev_mutex);
	wil_abort_scan(wil, false);
	mutex_unlock(&wil->p2p_wdev_mutex);

	/* prevent NAPI from being scheduled and prevent wmi commands */
	mutex_lock(&wil->wmi_mutex);
	bitmap_zero(wil->status, wil_status_last);
	mutex_unlock(&wil->wmi_mutex);

	wil_mask_irq(wil);

	wmi_event_flush(wil);

	flush_workqueue(wil->wq_service);
	flush_workqueue(wil->wmi_wq);

	wil_bl_crash_info(wil, false);
	wil_disable_irq(wil);
	rc = wil_target_reset(wil);
	wil6210_clear_irq(wil);
	wil_enable_irq(wil);
	wil_rx_fini(wil);
	if (rc) {
		wil_bl_crash_info(wil, true);
		return rc;
	}

	rc = wil_get_bl_info(wil);
	if (rc == -EAGAIN && !load_fw) /* ignore RF error if not going up */
		rc = 0;
	if (rc)
		return rc;

	wil_set_oob_mode(wil, oob_mode);
	if (load_fw) {
		wil_info(wil, "Use firmware <%s> + board <%s>\n",
			 wil->wil_fw_name, WIL_BOARD_FILE_NAME);

		wil_halt_cpu(wil);
		memset(wil->fw_version, 0, sizeof(wil->fw_version));
		/* Loading f/w from the file */
		rc = wil_request_firmware(wil, wil->wil_fw_name, true);
		if (rc)
			return rc;
		rc = wil_request_firmware(wil, WIL_BOARD_FILE_NAME, true);
		if (rc)
			return rc;

		wil_pre_fw_config(wil);
		wil_release_cpu(wil);
	}

	/* init after reset */
	wil->ap_isolate = 0;
	reinit_completion(&wil->wmi_ready);
	reinit_completion(&wil->wmi_call);
	reinit_completion(&wil->halp.comp);

	if (load_fw) {
		wil_configure_interrupt_moderation(wil);
		wil_unmask_irq(wil);

		/* we just started MAC, wait for FW ready */
		rc = wil_wait_for_fw_ready(wil);
		if (rc)
			return rc;

		/* check FW is responsive */
		rc = wmi_echo(wil);
		if (rc) {
			wil_err(wil, "wmi_echo failed, rc %d\n", rc);
			return rc;
		}

		if (wil->ps_profile != WMI_PS_PROFILE_TYPE_DEFAULT)
			wil_ps_update(wil, wil->ps_profile);

		wil_collect_fw_info(wil);

		if (wil->platform_ops.notify) {
			rc = wil->platform_ops.notify(wil->platform_handle,
						      WIL_PLATFORM_EVT_FW_RDY);
			if (rc) {
				wil_err(wil, "FW_RDY notify failed, rc %d\n",
					rc);
				rc = 0;
			}
		}
	}

	return rc;
}

void wil_fw_error_recovery(struct wil6210_priv *wil)
{
	wil_dbg_misc(wil, "starting fw error recovery\n");

	if (test_bit(wil_status_resetting, wil->status)) {
		wil_info(wil, "Reset already in progress\n");
		return;
	}

	wil->recovery_state = fw_recovery_pending;
	schedule_work(&wil->fw_error_worker);
}

int __wil_up(struct wil6210_priv *wil)
{
	struct net_device *ndev = wil_to_ndev(wil);
	struct wireless_dev *wdev = wil->wdev;
	int rc;

	WARN_ON(!mutex_is_locked(&wil->mutex));

	rc = wil_reset(wil, true);
	if (rc)
		return rc;

	/* Rx VRING. After MAC and beacon */
	rc = wil_rx_init(wil, 1 << rx_ring_order);
	if (rc)
		return rc;

	switch (wdev->iftype) {
	case NL80211_IFTYPE_STATION:
		wil_dbg_misc(wil, "type: STATION\n");
		ndev->type = ARPHRD_ETHER;
		break;
	case NL80211_IFTYPE_AP:
		wil_dbg_misc(wil, "type: AP\n");
		ndev->type = ARPHRD_ETHER;
		break;
	case NL80211_IFTYPE_P2P_CLIENT:
		wil_dbg_misc(wil, "type: P2P_CLIENT\n");
		ndev->type = ARPHRD_ETHER;
		break;
	case NL80211_IFTYPE_P2P_GO:
		wil_dbg_misc(wil, "type: P2P_GO\n");
		ndev->type = ARPHRD_ETHER;
		break;
	case NL80211_IFTYPE_MONITOR:
		wil_dbg_misc(wil, "type: Monitor\n");
		ndev->type = ARPHRD_IEEE80211_RADIOTAP;
		/* ARPHRD_IEEE80211 or ARPHRD_IEEE80211_RADIOTAP ? */
		break;
	default:
		return -EOPNOTSUPP;
	}

	/* MAC address - pre-requisite for other commands */
	wmi_set_mac_address(wil, ndev->dev_addr);

	wil_dbg_misc(wil, "NAPI enable\n");
	napi_enable(&wil->napi_rx);
	napi_enable(&wil->napi_tx);
	set_bit(wil_status_napi_en, wil->status);

	wil6210_bus_request(wil, WIL_DEFAULT_BUS_REQUEST_KBPS);

	return 0;
}

int wil_up(struct wil6210_priv *wil)
{
	int rc;

	wil_dbg_misc(wil, "up\n");

	mutex_lock(&wil->mutex);
	rc = __wil_up(wil);
	mutex_unlock(&wil->mutex);

	return rc;
}

int __wil_down(struct wil6210_priv *wil)
{
	WARN_ON(!mutex_is_locked(&wil->mutex));

	set_bit(wil_status_resetting, wil->status);

	wil6210_bus_request(wil, 0);

	wil_disable_irq(wil);
	if (test_and_clear_bit(wil_status_napi_en, wil->status)) {
		napi_disable(&wil->napi_rx);
		napi_disable(&wil->napi_tx);
		wil_dbg_misc(wil, "NAPI disable\n");
	}
	wil_enable_irq(wil);

	mutex_lock(&wil->p2p_wdev_mutex);
	wil_p2p_stop_radio_operations(wil);
	wil_abort_scan(wil, false);
	mutex_unlock(&wil->p2p_wdev_mutex);

	wil_reset(wil, false);

	return 0;
}

int wil_down(struct wil6210_priv *wil)
{
	int rc;

	wil_dbg_misc(wil, "down\n");

	wil_set_recovery_state(wil, fw_recovery_idle);
	mutex_lock(&wil->mutex);
	rc = __wil_down(wil);
	mutex_unlock(&wil->mutex);

	return rc;
}

int wil_find_cid(struct wil6210_priv *wil, const u8 *mac)
{
	int i;
	int rc = -ENOENT;

	for (i = 0; i < ARRAY_SIZE(wil->sta); i++) {
		if ((wil->sta[i].status != wil_sta_unused) &&
		    ether_addr_equal(wil->sta[i].addr, mac)) {
			rc = i;
			break;
		}
	}

	return rc;
}

void wil_halp_vote(struct wil6210_priv *wil)
{
	unsigned long rc;
	unsigned long to_jiffies = msecs_to_jiffies(WAIT_FOR_HALP_VOTE_MS);

	mutex_lock(&wil->halp.lock);

	wil_dbg_irq(wil, "halp_vote: start, HALP ref_cnt (%d)\n",
		    wil->halp.ref_cnt);

	if (++wil->halp.ref_cnt == 1) {
		reinit_completion(&wil->halp.comp);
		wil6210_set_halp(wil);
		rc = wait_for_completion_timeout(&wil->halp.comp, to_jiffies);
		if (!rc) {
			wil_err(wil, "HALP vote timed out\n");
			/* Mask HALP as done in case the interrupt is raised */
			wil6210_mask_halp(wil);
		} else {
			wil_dbg_irq(wil,
				    "halp_vote: HALP vote completed after %d ms\n",
				    jiffies_to_msecs(to_jiffies - rc));
		}
	}

	wil_dbg_irq(wil, "halp_vote: end, HALP ref_cnt (%d)\n",
		    wil->halp.ref_cnt);

	mutex_unlock(&wil->halp.lock);
}

void wil_halp_unvote(struct wil6210_priv *wil)
{
	WARN_ON(wil->halp.ref_cnt == 0);

	mutex_lock(&wil->halp.lock);

	wil_dbg_irq(wil, "halp_unvote: start, HALP ref_cnt (%d)\n",
		    wil->halp.ref_cnt);

	if (--wil->halp.ref_cnt == 0) {
		wil6210_clear_halp(wil);
		wil_dbg_irq(wil, "HALP unvote\n");
	}

	wil_dbg_irq(wil, "halp_unvote:end, HALP ref_cnt (%d)\n",
		    wil->halp.ref_cnt);

	mutex_unlock(&wil->halp.lock);
}<|MERGE_RESOLUTION|>--- conflicted
+++ resolved
@@ -579,12 +579,9 @@
 
 	wil->wakeup_trigger = WMI_WAKEUP_TRIGGER_UCAST |
 			      WMI_WAKEUP_TRIGGER_BCAST;
-<<<<<<< HEAD
-=======
 	memset(&wil->suspend_stats, 0, sizeof(wil->suspend_stats));
 	wil->suspend_stats.min_suspend_time = ULONG_MAX;
 	wil->vring_idle_trsh = 16;
->>>>>>> bb176f67
 
 	return 0;
 
