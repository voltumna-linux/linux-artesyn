/*
 * Atheros CARL9170 driver
 *
 * mac80211 interaction code
 *
 * Copyright 2008, Johannes Berg <johannes@sipsolutions.net>
 * Copyright 2009, 2010, Christian Lamparter <chunkeey@googlemail.com>
 *
 * This program is free software; you can redistribute it and/or modify
 * it under the terms of the GNU General Public License as published by
 * the Free Software Foundation; either version 2 of the License, or
 * (at your option) any later version.
 *
 * This program is distributed in the hope that it will be useful,
 * but WITHOUT ANY WARRANTY; without even the implied warranty of
 * MERCHANTABILITY or FITNESS FOR A PARTICULAR PURPOSE.  See the
 * GNU General Public License for more details.
 *
 * You should have received a copy of the GNU General Public License
 * along with this program; see the file COPYING.  If not, see
 * http://www.gnu.org/licenses/.
 *
 * This file incorporates work covered by the following copyright and
 * permission notice:
 *    Copyright (c) 2007-2008 Atheros Communications, Inc.
 *
 *    Permission to use, copy, modify, and/or distribute this software for any
 *    purpose with or without fee is hereby granted, provided that the above
 *    copyright notice and this permission notice appear in all copies.
 *
 *    THE SOFTWARE IS PROVIDED "AS IS" AND THE AUTHOR DISCLAIMS ALL WARRANTIES
 *    WITH REGARD TO THIS SOFTWARE INCLUDING ALL IMPLIED WARRANTIES OF
 *    MERCHANTABILITY AND FITNESS. IN NO EVENT SHALL THE AUTHOR BE LIABLE FOR
 *    ANY SPECIAL, DIRECT, INDIRECT, OR CONSEQUENTIAL DAMAGES OR ANY DAMAGES
 *    WHATSOEVER RESULTING FROM LOSS OF USE, DATA OR PROFITS, WHETHER IN AN
 *    ACTION OF CONTRACT, NEGLIGENCE OR OTHER TORTIOUS ACTION, ARISING OUT OF
 *    OR IN CONNECTION WITH THE USE OR PERFORMANCE OF THIS SOFTWARE.
 */

#include <linux/init.h>
#include <linux/slab.h>
#include <linux/module.h>
#include <linux/etherdevice.h>
#include <linux/random.h>
#include <net/mac80211.h>
#include <net/cfg80211.h>
#include "hw.h"
#include "carl9170.h"
#include "cmd.h"

static bool modparam_nohwcrypt;
module_param_named(nohwcrypt, modparam_nohwcrypt, bool, S_IRUGO);
MODULE_PARM_DESC(nohwcrypt, "Disable hardware crypto offload.");

int modparam_noht;
module_param_named(noht, modparam_noht, int, S_IRUGO);
MODULE_PARM_DESC(noht, "Disable MPDU aggregation.");

#define RATE(_bitrate, _hw_rate, _txpidx, _flags) {	\
	.bitrate	= (_bitrate),			\
	.flags		= (_flags),			\
	.hw_value	= (_hw_rate) | (_txpidx) << 4,	\
}

struct ieee80211_rate __carl9170_ratetable[] = {
	RATE(10, 0, 0, 0),
	RATE(20, 1, 1, IEEE80211_RATE_SHORT_PREAMBLE),
	RATE(55, 2, 2, IEEE80211_RATE_SHORT_PREAMBLE),
	RATE(110, 3, 3, IEEE80211_RATE_SHORT_PREAMBLE),
	RATE(60, 0xb, 0, 0),
	RATE(90, 0xf, 0, 0),
	RATE(120, 0xa, 0, 0),
	RATE(180, 0xe, 0, 0),
	RATE(240, 0x9, 0, 0),
	RATE(360, 0xd, 1, 0),
	RATE(480, 0x8, 2, 0),
	RATE(540, 0xc, 3, 0),
};
#undef RATE

#define carl9170_g_ratetable	(__carl9170_ratetable + 0)
#define carl9170_g_ratetable_size	12
#define carl9170_a_ratetable	(__carl9170_ratetable + 4)
#define carl9170_a_ratetable_size	8

/*
 * NB: The hw_value is used as an index into the carl9170_phy_freq_params
 *     array in phy.c so that we don't have to do frequency lookups!
 */
#define CHAN(_freq, _idx) {		\
	.center_freq	= (_freq),	\
	.hw_value	= (_idx),	\
	.max_power	= 18, /* XXX */	\
}

static struct ieee80211_channel carl9170_2ghz_chantable[] = {
	CHAN(2412,  0),
	CHAN(2417,  1),
	CHAN(2422,  2),
	CHAN(2427,  3),
	CHAN(2432,  4),
	CHAN(2437,  5),
	CHAN(2442,  6),
	CHAN(2447,  7),
	CHAN(2452,  8),
	CHAN(2457,  9),
	CHAN(2462, 10),
	CHAN(2467, 11),
	CHAN(2472, 12),
	CHAN(2484, 13),
};

static struct ieee80211_channel carl9170_5ghz_chantable[] = {
	CHAN(4920, 14),
	CHAN(4940, 15),
	CHAN(4960, 16),
	CHAN(4980, 17),
	CHAN(5040, 18),
	CHAN(5060, 19),
	CHAN(5080, 20),
	CHAN(5180, 21),
	CHAN(5200, 22),
	CHAN(5220, 23),
	CHAN(5240, 24),
	CHAN(5260, 25),
	CHAN(5280, 26),
	CHAN(5300, 27),
	CHAN(5320, 28),
	CHAN(5500, 29),
	CHAN(5520, 30),
	CHAN(5540, 31),
	CHAN(5560, 32),
	CHAN(5580, 33),
	CHAN(5600, 34),
	CHAN(5620, 35),
	CHAN(5640, 36),
	CHAN(5660, 37),
	CHAN(5680, 38),
	CHAN(5700, 39),
	CHAN(5745, 40),
	CHAN(5765, 41),
	CHAN(5785, 42),
	CHAN(5805, 43),
	CHAN(5825, 44),
	CHAN(5170, 45),
	CHAN(5190, 46),
	CHAN(5210, 47),
	CHAN(5230, 48),
};
#undef CHAN

#define CARL9170_HT_CAP							\
{									\
	.ht_supported	= true,						\
	.cap		= IEEE80211_HT_CAP_MAX_AMSDU |			\
			  IEEE80211_HT_CAP_SUP_WIDTH_20_40 |		\
			  IEEE80211_HT_CAP_SGI_40 |			\
			  IEEE80211_HT_CAP_DSSSCCK40 |			\
			  IEEE80211_HT_CAP_SM_PS,			\
	.ampdu_factor	= IEEE80211_HT_MAX_AMPDU_64K,			\
	.ampdu_density	= IEEE80211_HT_MPDU_DENSITY_8,			\
	.mcs		= {						\
		.rx_mask = { 0xff, 0xff, 0, 0, 0x1, 0, 0, 0, 0, 0, },	\
		.rx_highest = cpu_to_le16(300),				\
		.tx_params = IEEE80211_HT_MCS_TX_DEFINED,		\
	},								\
}

static struct ieee80211_supported_band carl9170_band_2GHz = {
	.channels	= carl9170_2ghz_chantable,
	.n_channels	= ARRAY_SIZE(carl9170_2ghz_chantable),
	.bitrates	= carl9170_g_ratetable,
	.n_bitrates	= carl9170_g_ratetable_size,
	.ht_cap		= CARL9170_HT_CAP,
};

static struct ieee80211_supported_band carl9170_band_5GHz = {
	.channels	= carl9170_5ghz_chantable,
	.n_channels	= ARRAY_SIZE(carl9170_5ghz_chantable),
	.bitrates	= carl9170_a_ratetable,
	.n_bitrates	= carl9170_a_ratetable_size,
	.ht_cap		= CARL9170_HT_CAP,
};

static void carl9170_ampdu_gc(struct ar9170 *ar)
{
	struct carl9170_sta_tid *tid_info;
	LIST_HEAD(tid_gc);

	rcu_read_lock();
	list_for_each_entry_rcu(tid_info, &ar->tx_ampdu_list, list) {
		spin_lock_bh(&ar->tx_ampdu_list_lock);
		if (tid_info->state == CARL9170_TID_STATE_SHUTDOWN) {
			tid_info->state = CARL9170_TID_STATE_KILLED;
			list_del_rcu(&tid_info->list);
			ar->tx_ampdu_list_len--;
			list_add_tail(&tid_info->tmp_list, &tid_gc);
		}
		spin_unlock_bh(&ar->tx_ampdu_list_lock);

	}
	rcu_assign_pointer(ar->tx_ampdu_iter, tid_info);
	rcu_read_unlock();

	synchronize_rcu();

	while (!list_empty(&tid_gc)) {
		struct sk_buff *skb;
		tid_info = list_first_entry(&tid_gc, struct carl9170_sta_tid,
					    tmp_list);

		while ((skb = __skb_dequeue(&tid_info->queue)))
			carl9170_tx_status(ar, skb, false);

		list_del_init(&tid_info->tmp_list);
		kfree(tid_info);
	}
}

static void carl9170_flush(struct ar9170 *ar, bool drop_queued)
{
	if (drop_queued) {
		int i;

		/*
		 * We can only drop frames which have not been uploaded
		 * to the device yet.
		 */

		for (i = 0; i < ar->hw->queues; i++) {
			struct sk_buff *skb;

			while ((skb = skb_dequeue(&ar->tx_pending[i]))) {
				struct ieee80211_tx_info *info;

				info = IEEE80211_SKB_CB(skb);
				if (info->flags & IEEE80211_TX_CTL_AMPDU)
					atomic_dec(&ar->tx_ampdu_upload);

				carl9170_tx_status(ar, skb, false);
			}
		}
	}

	/* Wait for all other outstanding frames to timeout. */
	if (atomic_read(&ar->tx_total_queued))
		WARN_ON(wait_for_completion_timeout(&ar->tx_flush, HZ) == 0);
}

static void carl9170_flush_ba(struct ar9170 *ar)
{
	struct sk_buff_head free;
	struct carl9170_sta_tid *tid_info;
	struct sk_buff *skb;

	__skb_queue_head_init(&free);

	rcu_read_lock();
	spin_lock_bh(&ar->tx_ampdu_list_lock);
	list_for_each_entry_rcu(tid_info, &ar->tx_ampdu_list, list) {
		if (tid_info->state > CARL9170_TID_STATE_SUSPEND) {
			tid_info->state = CARL9170_TID_STATE_SUSPEND;

			spin_lock(&tid_info->lock);
			while ((skb = __skb_dequeue(&tid_info->queue)))
				__skb_queue_tail(&free, skb);
			spin_unlock(&tid_info->lock);
		}
	}
	spin_unlock_bh(&ar->tx_ampdu_list_lock);
	rcu_read_unlock();

	while ((skb = __skb_dequeue(&free)))
		carl9170_tx_status(ar, skb, false);
}

static void carl9170_zap_queues(struct ar9170 *ar)
{
	struct carl9170_vif_info *cvif;
	unsigned int i;

	carl9170_ampdu_gc(ar);

	carl9170_flush_ba(ar);
	carl9170_flush(ar, true);

	for (i = 0; i < ar->hw->queues; i++) {
		spin_lock_bh(&ar->tx_status[i].lock);
		while (!skb_queue_empty(&ar->tx_status[i])) {
			struct sk_buff *skb;

			skb = skb_peek(&ar->tx_status[i]);
			carl9170_tx_get_skb(skb);
			spin_unlock_bh(&ar->tx_status[i].lock);
			carl9170_tx_drop(ar, skb);
			spin_lock_bh(&ar->tx_status[i].lock);
			carl9170_tx_put_skb(skb);
		}
		spin_unlock_bh(&ar->tx_status[i].lock);
	}

	BUILD_BUG_ON(CARL9170_NUM_TX_LIMIT_SOFT < 1);
	BUILD_BUG_ON(CARL9170_NUM_TX_LIMIT_HARD < CARL9170_NUM_TX_LIMIT_SOFT);
	BUILD_BUG_ON(CARL9170_NUM_TX_LIMIT_HARD >= CARL9170_BAW_BITS);

	/* reinitialize queues statistics */
	memset(&ar->tx_stats, 0, sizeof(ar->tx_stats));
	for (i = 0; i < ar->hw->queues; i++)
		ar->tx_stats[i].limit = CARL9170_NUM_TX_LIMIT_HARD;

	for (i = 0; i < DIV_ROUND_UP(ar->fw.mem_blocks, BITS_PER_LONG); i++)
		ar->mem_bitmap[i] = 0;

	rcu_read_lock();
	list_for_each_entry_rcu(cvif, &ar->vif_list, list) {
		spin_lock_bh(&ar->beacon_lock);
		dev_kfree_skb_any(cvif->beacon);
		cvif->beacon = NULL;
		spin_unlock_bh(&ar->beacon_lock);
	}
	rcu_read_unlock();

	atomic_set(&ar->tx_ampdu_upload, 0);
	atomic_set(&ar->tx_ampdu_scheduler, 0);
	atomic_set(&ar->tx_total_pending, 0);
	atomic_set(&ar->tx_total_queued, 0);
	atomic_set(&ar->mem_free_blocks, ar->fw.mem_blocks);
}

#define CARL9170_FILL_QUEUE(queue, ai_fs, cwmin, cwmax, _txop)		\
do {									\
	queue.aifs = ai_fs;						\
	queue.cw_min = cwmin;						\
	queue.cw_max = cwmax;						\
	queue.txop = _txop;						\
} while (0)

static int carl9170_op_start(struct ieee80211_hw *hw)
{
	struct ar9170 *ar = hw->priv;
	int err, i;

	mutex_lock(&ar->mutex);

	carl9170_zap_queues(ar);

	/* reset QoS defaults */
	CARL9170_FILL_QUEUE(ar->edcf[AR9170_TXQ_VO], 2, 3,     7, 47);
	CARL9170_FILL_QUEUE(ar->edcf[AR9170_TXQ_VI], 2, 7,    15, 94);
	CARL9170_FILL_QUEUE(ar->edcf[AR9170_TXQ_BE], 3, 15, 1023,  0);
	CARL9170_FILL_QUEUE(ar->edcf[AR9170_TXQ_BK], 7, 15, 1023,  0);
	CARL9170_FILL_QUEUE(ar->edcf[AR9170_TXQ_SPECIAL], 2, 3, 7, 0);

	ar->current_factor = ar->current_density = -1;
	/* "The first key is unique." */
	ar->usedkeys = 1;
	ar->filter_state = 0;
	ar->ps.last_action = jiffies;
	ar->ps.last_slept = jiffies;
	ar->erp_mode = CARL9170_ERP_AUTO;

	/* Set "disable hw crypto offload" whenever the module parameter
	 * nohwcrypt is true or if the firmware does not support it.
	 */
	ar->disable_offload = modparam_nohwcrypt |
		ar->fw.disable_offload_fw;
	ar->rx_software_decryption = ar->disable_offload;

	for (i = 0; i < ar->hw->queues; i++) {
		ar->queue_stop_timeout[i] = jiffies;
		ar->max_queue_stop_timeout[i] = 0;
	}

	atomic_set(&ar->mem_allocs, 0);

	err = carl9170_usb_open(ar);
	if (err)
		goto out;

	err = carl9170_init_mac(ar);
	if (err)
		goto out;

	err = carl9170_set_qos(ar);
	if (err)
		goto out;

	if (ar->fw.rx_filter) {
		err = carl9170_rx_filter(ar, CARL9170_RX_FILTER_OTHER_RA |
			CARL9170_RX_FILTER_CTL_OTHER | CARL9170_RX_FILTER_BAD);
		if (err)
			goto out;
	}

	err = carl9170_write_reg(ar, AR9170_MAC_REG_DMA_TRIGGER,
				 AR9170_DMA_TRIGGER_RXQ);
	if (err)
		goto out;

	/* Clear key-cache */
	for (i = 0; i < AR9170_CAM_MAX_USER + 4; i++) {
		err = carl9170_upload_key(ar, i, NULL, AR9170_ENC_ALG_NONE,
					  0, NULL, 0);
		if (err)
			goto out;

		err = carl9170_upload_key(ar, i, NULL, AR9170_ENC_ALG_NONE,
					  1, NULL, 0);
		if (err)
			goto out;

		if (i < AR9170_CAM_MAX_USER) {
			err = carl9170_disable_key(ar, i);
			if (err)
				goto out;
		}
	}

	carl9170_set_state_when(ar, CARL9170_IDLE, CARL9170_STARTED);

	ieee80211_queue_delayed_work(ar->hw, &ar->stat_work,
		round_jiffies(msecs_to_jiffies(CARL9170_STAT_WORK)));

	ieee80211_wake_queues(ar->hw);
	err = 0;

out:
	mutex_unlock(&ar->mutex);
	return err;
}

static void carl9170_cancel_worker(struct ar9170 *ar)
{
	cancel_delayed_work_sync(&ar->stat_work);
	cancel_delayed_work_sync(&ar->tx_janitor);
#ifdef CONFIG_CARL9170_LEDS
	cancel_delayed_work_sync(&ar->led_work);
#endif /* CONFIG_CARL9170_LEDS */
	cancel_work_sync(&ar->ps_work);
	cancel_work_sync(&ar->ping_work);
	cancel_work_sync(&ar->ampdu_work);
}

static void carl9170_op_stop(struct ieee80211_hw *hw)
{
	struct ar9170 *ar = hw->priv;

	carl9170_set_state_when(ar, CARL9170_STARTED, CARL9170_IDLE);

	ieee80211_stop_queues(ar->hw);

	mutex_lock(&ar->mutex);
	if (IS_ACCEPTING_CMD(ar)) {
		RCU_INIT_POINTER(ar->beacon_iter, NULL);

		carl9170_led_set_state(ar, 0);

		/* stop DMA */
		carl9170_write_reg(ar, AR9170_MAC_REG_DMA_TRIGGER, 0);
		carl9170_usb_stop(ar);
	}

	carl9170_zap_queues(ar);
	mutex_unlock(&ar->mutex);

	carl9170_cancel_worker(ar);
}

static void carl9170_restart_work(struct work_struct *work)
{
	struct ar9170 *ar = container_of(work, struct ar9170,
					 restart_work);
	int err = -EIO;

	ar->usedkeys = 0;
	ar->filter_state = 0;
	carl9170_cancel_worker(ar);

	mutex_lock(&ar->mutex);
	if (!ar->force_usb_reset) {
		err = carl9170_usb_restart(ar);
		if (net_ratelimit()) {
			if (err)
				dev_err(&ar->udev->dev, "Failed to restart device (%d).\n", err);
			else
				dev_info(&ar->udev->dev, "device restarted successfully.\n");
		}
	}
	carl9170_zap_queues(ar);
	mutex_unlock(&ar->mutex);

	if (!err && !ar->force_usb_reset) {
		ar->restart_counter++;
		atomic_set(&ar->pending_restarts, 0);

		ieee80211_restart_hw(ar->hw);
	} else {
		/*
		 * The reset was unsuccessful and the device seems to
		 * be dead. But there's still one option: a low-level
		 * usb subsystem reset...
		 */

		carl9170_usb_reset(ar);
	}
}

void carl9170_restart(struct ar9170 *ar, const enum carl9170_restart_reasons r)
{
	carl9170_set_state_when(ar, CARL9170_STARTED, CARL9170_IDLE);

	/*
	 * Sometimes, an error can trigger several different reset events.
	 * By ignoring these *surplus* reset events, the device won't be
	 * killed again, right after it has recovered.
	 */
	if (atomic_inc_return(&ar->pending_restarts) > 1) {
		dev_dbg(&ar->udev->dev, "ignoring restart (%d)\n", r);
		return;
	}

	ieee80211_stop_queues(ar->hw);

	dev_err(&ar->udev->dev, "restart device (%d)\n", r);

	if (!WARN_ON(r == CARL9170_RR_NO_REASON) ||
	    !WARN_ON(r >= __CARL9170_RR_LAST))
		ar->last_reason = r;

	if (!ar->registered)
		return;

	if (!IS_ACCEPTING_CMD(ar) || ar->needs_full_reset)
		ar->force_usb_reset = true;

	ieee80211_queue_work(ar->hw, &ar->restart_work);

	/*
	 * At this point, the device instance might have vanished/disabled.
	 * So, don't put any code which access the ar9170 struct
	 * without proper protection.
	 */
}

static void carl9170_ping_work(struct work_struct *work)
{
	struct ar9170 *ar = container_of(work, struct ar9170, ping_work);
	int err;

	if (!IS_STARTED(ar))
		return;

	mutex_lock(&ar->mutex);
	err = carl9170_echo_test(ar, 0xdeadbeef);
	if (err)
		carl9170_restart(ar, CARL9170_RR_UNRESPONSIVE_DEVICE);
	mutex_unlock(&ar->mutex);
}

static int carl9170_init_interface(struct ar9170 *ar,
				   struct ieee80211_vif *vif)
{
	struct ath_common *common = &ar->common;
	int err;

	if (!vif) {
		WARN_ON_ONCE(IS_STARTED(ar));
		return 0;
	}

	memcpy(common->macaddr, vif->addr, ETH_ALEN);

	/* We have to fall back to software crypto, whenever
	 * the user choose to participates in an IBSS. HW
	 * offload for IBSS RSN is not supported by this driver.
	 *
	 * NOTE: If the previous main interface has already
	 * disabled hw crypto offload, we have to keep this
	 * previous disable_offload setting as it was.
	 * Altough ideally, we should notify mac80211 and tell
	 * it to forget about any HW crypto offload for now.
	 */
	ar->disable_offload |= ((vif->type != NL80211_IFTYPE_STATION) &&
	    (vif->type != NL80211_IFTYPE_AP));

	/* While the driver supports HW offload in a single
	 * P2P client configuration, it doesn't support HW
	 * offload in the favourit, concurrent P2P GO+CLIENT
	 * configuration. Hence, HW offload will always be
	 * disabled for P2P.
	 */
	ar->disable_offload |= vif->p2p;

	ar->rx_software_decryption = ar->disable_offload;

	err = carl9170_set_operating_mode(ar);
	return err;
}

static int carl9170_op_add_interface(struct ieee80211_hw *hw,
				     struct ieee80211_vif *vif)
{
	struct carl9170_vif_info *vif_priv = (void *) vif->drv_priv;
	struct ieee80211_vif *main_vif, *old_main = NULL;
	struct ar9170 *ar = hw->priv;
	int vif_id = -1, err = 0;

	mutex_lock(&ar->mutex);
	rcu_read_lock();
	if (vif_priv->active) {
		/*
		 * Skip the interface structure initialization,
		 * if the vif survived the _restart call.
		 */
		vif_id = vif_priv->id;
		vif_priv->enable_beacon = false;

		spin_lock_bh(&ar->beacon_lock);
		dev_kfree_skb_any(vif_priv->beacon);
		vif_priv->beacon = NULL;
		spin_unlock_bh(&ar->beacon_lock);

		goto init;
	}

	/* Because the AR9170 HW's MAC doesn't provide full support for
	 * multiple, independent interfaces [of different operation modes].
	 * We have to select ONE main interface [main mode of HW], but we
	 * can have multiple slaves [AKA: entry in the ACK-table].
	 *
	 * The first (from HEAD/TOP) interface in the ar->vif_list is
	 * always the main intf. All following intfs in this list
	 * are considered to be slave intfs.
	 */
	main_vif = carl9170_get_main_vif(ar);

	if (main_vif) {
		switch (main_vif->type) {
		case NL80211_IFTYPE_STATION:
			if (vif->type == NL80211_IFTYPE_STATION)
				break;

			/* P2P GO [master] use-case
			 * Because the P2P GO station is selected dynamically
			 * by all participating peers of a WIFI Direct network,
			 * the driver has be able to change the main interface
			 * operating mode on the fly.
			 */
			if (main_vif->p2p && vif->p2p &&
			    vif->type == NL80211_IFTYPE_AP) {
				old_main = main_vif;
				break;
			}

			err = -EBUSY;
			rcu_read_unlock();

			goto unlock;

		case NL80211_IFTYPE_MESH_POINT:
		case NL80211_IFTYPE_AP:
			if ((vif->type == NL80211_IFTYPE_STATION) ||
			    (vif->type == NL80211_IFTYPE_WDS) ||
			    (vif->type == NL80211_IFTYPE_AP) ||
			    (vif->type == NL80211_IFTYPE_MESH_POINT))
				break;

			err = -EBUSY;
			rcu_read_unlock();
			goto unlock;

		default:
			rcu_read_unlock();
			goto unlock;
		}
	}

	vif_id = bitmap_find_free_region(&ar->vif_bitmap, ar->fw.vif_num, 0);

	if (vif_id < 0) {
		rcu_read_unlock();

		err = -ENOSPC;
		goto unlock;
	}

	BUG_ON(ar->vif_priv[vif_id].id != vif_id);

	vif_priv->active = true;
	vif_priv->id = vif_id;
	vif_priv->enable_beacon = false;
	ar->vifs++;
	if (old_main) {
		/* We end up in here, if the main interface is being replaced.
		 * Put the new main interface at the HEAD of the list and the
		 * previous inteface will automatically become second in line.
		 */
		list_add_rcu(&vif_priv->list, &ar->vif_list);
	} else {
		/* Add new inteface. If the list is empty, it will become the
		 * main inteface, otherwise it will be slave.
		 */
		list_add_tail_rcu(&vif_priv->list, &ar->vif_list);
	}
	rcu_assign_pointer(ar->vif_priv[vif_id].vif, vif);

init:
	main_vif = carl9170_get_main_vif(ar);

	if (main_vif == vif) {
		rcu_assign_pointer(ar->beacon_iter, vif_priv);
		rcu_read_unlock();

		if (old_main) {
			struct carl9170_vif_info *old_main_priv =
				(void *) old_main->drv_priv;
			/* downgrade old main intf to slave intf.
			 * NOTE: We are no longer under rcu_read_lock.
			 * But we are still holding ar->mutex, so the
			 * vif data [id, addr] is safe.
			 */
			err = carl9170_mod_virtual_mac(ar, old_main_priv->id,
						       old_main->addr);
			if (err)
				goto unlock;
		}

		err = carl9170_init_interface(ar, vif);
		if (err)
			goto unlock;
	} else {
		rcu_read_unlock();
		err = carl9170_mod_virtual_mac(ar, vif_id, vif->addr);

		if (err)
			goto unlock;
	}

	if (ar->fw.tx_seq_table) {
		err = carl9170_write_reg(ar, ar->fw.tx_seq_table + vif_id * 4,
					 0);
		if (err)
			goto unlock;
	}

unlock:
	if (err && (vif_id >= 0)) {
		vif_priv->active = false;
		bitmap_release_region(&ar->vif_bitmap, vif_id, 0);
		ar->vifs--;
		RCU_INIT_POINTER(ar->vif_priv[vif_id].vif, NULL);
		list_del_rcu(&vif_priv->list);
		mutex_unlock(&ar->mutex);
		synchronize_rcu();
	} else {
		if (ar->vifs > 1)
			ar->ps.off_override |= PS_OFF_VIF;

		mutex_unlock(&ar->mutex);
	}

	return err;
}

static void carl9170_op_remove_interface(struct ieee80211_hw *hw,
					 struct ieee80211_vif *vif)
{
	struct carl9170_vif_info *vif_priv = (void *) vif->drv_priv;
	struct ieee80211_vif *main_vif;
	struct ar9170 *ar = hw->priv;
	unsigned int id;

	mutex_lock(&ar->mutex);

	if (WARN_ON_ONCE(!vif_priv->active))
		goto unlock;

	ar->vifs--;

	rcu_read_lock();
	main_vif = carl9170_get_main_vif(ar);

	id = vif_priv->id;

	vif_priv->active = false;
	WARN_ON(vif_priv->enable_beacon);
	vif_priv->enable_beacon = false;
	list_del_rcu(&vif_priv->list);
	RCU_INIT_POINTER(ar->vif_priv[id].vif, NULL);

	if (vif == main_vif) {
		rcu_read_unlock();

		if (ar->vifs) {
			WARN_ON(carl9170_init_interface(ar,
					carl9170_get_main_vif(ar)));
		} else {
			carl9170_set_operating_mode(ar);
		}
	} else {
		rcu_read_unlock();

		WARN_ON(carl9170_mod_virtual_mac(ar, id, NULL));
	}

	carl9170_update_beacon(ar, false);
	carl9170_flush_cab(ar, id);

	spin_lock_bh(&ar->beacon_lock);
	dev_kfree_skb_any(vif_priv->beacon);
	vif_priv->beacon = NULL;
	spin_unlock_bh(&ar->beacon_lock);

	bitmap_release_region(&ar->vif_bitmap, id, 0);

	carl9170_set_beacon_timers(ar);

	if (ar->vifs == 1)
		ar->ps.off_override &= ~PS_OFF_VIF;

unlock:
	mutex_unlock(&ar->mutex);

	synchronize_rcu();
}

void carl9170_ps_check(struct ar9170 *ar)
{
	ieee80211_queue_work(ar->hw, &ar->ps_work);
}

/* caller must hold ar->mutex */
static int carl9170_ps_update(struct ar9170 *ar)
{
	bool ps = false;
	int err = 0;

	if (!ar->ps.off_override)
		ps = (ar->hw->conf.flags & IEEE80211_CONF_PS);

	if (ps != ar->ps.state) {
		err = carl9170_powersave(ar, ps);
		if (err)
			return err;

		if (ar->ps.state && !ps) {
			ar->ps.sleep_ms = jiffies_to_msecs(jiffies -
				ar->ps.last_action);
		}

		if (ps)
			ar->ps.last_slept = jiffies;

		ar->ps.last_action = jiffies;
		ar->ps.state = ps;
	}

	return 0;
}

static void carl9170_ps_work(struct work_struct *work)
{
	struct ar9170 *ar = container_of(work, struct ar9170,
					 ps_work);
	mutex_lock(&ar->mutex);
	if (IS_STARTED(ar))
		WARN_ON_ONCE(carl9170_ps_update(ar) != 0);
	mutex_unlock(&ar->mutex);
}

static int carl9170_update_survey(struct ar9170 *ar, bool flush, bool noise)
{
	int err;

	if (noise) {
		err = carl9170_get_noisefloor(ar);
		if (err)
			return err;
	}

	if (ar->fw.hw_counters) {
		err = carl9170_collect_tally(ar);
		if (err)
			return err;
	}

	if (flush)
		memset(&ar->tally, 0, sizeof(ar->tally));

	return 0;
}

static void carl9170_stat_work(struct work_struct *work)
{
	struct ar9170 *ar = container_of(work, struct ar9170, stat_work.work);
	int err;

	mutex_lock(&ar->mutex);
	err = carl9170_update_survey(ar, false, true);
	mutex_unlock(&ar->mutex);

	if (err)
		return;

	ieee80211_queue_delayed_work(ar->hw, &ar->stat_work,
		round_jiffies(msecs_to_jiffies(CARL9170_STAT_WORK)));
}

static int carl9170_op_config(struct ieee80211_hw *hw, u32 changed)
{
	struct ar9170 *ar = hw->priv;
	int err = 0;

	mutex_lock(&ar->mutex);
	if (changed & IEEE80211_CONF_CHANGE_LISTEN_INTERVAL) {
		/* TODO */
		err = 0;
	}

	if (changed & IEEE80211_CONF_CHANGE_PS) {
		err = carl9170_ps_update(ar);
		if (err)
			goto out;
	}

	if (changed & IEEE80211_CONF_CHANGE_SMPS) {
		/* TODO */
		err = 0;
	}

	if (changed & IEEE80211_CONF_CHANGE_CHANNEL) {
		enum nl80211_channel_type channel_type =
			cfg80211_get_chandef_type(&hw->conf.chandef);

		/* adjust slot time for 5 GHz */
		err = carl9170_set_slot_time(ar);
		if (err)
			goto out;

		err = carl9170_update_survey(ar, true, false);
		if (err)
			goto out;

<<<<<<< HEAD
		err = carl9170_set_channel(ar, hw->conf.channel,
					   hw->conf.channel_type);
=======
		err = carl9170_set_channel(ar, hw->conf.chandef.chan,
					   channel_type, CARL9170_RFI_NONE);
>>>>>>> ddc4db2e
		if (err)
			goto out;

		err = carl9170_update_survey(ar, false, true);
		if (err)
			goto out;

		err = carl9170_set_dyn_sifs_ack(ar);
		if (err)
			goto out;

		err = carl9170_set_rts_cts_rate(ar);
		if (err)
			goto out;
	}

	if (changed & IEEE80211_CONF_CHANGE_POWER) {
		err = carl9170_set_mac_tpc(ar, ar->hw->conf.chandef.chan);
		if (err)
			goto out;
	}

out:
	mutex_unlock(&ar->mutex);
	return err;
}

static u64 carl9170_op_prepare_multicast(struct ieee80211_hw *hw,
					 struct netdev_hw_addr_list *mc_list)
{
	struct netdev_hw_addr *ha;
	u64 mchash;

	/* always get broadcast frames */
	mchash = 1ULL << (0xff >> 2);

	netdev_hw_addr_list_for_each(ha, mc_list)
		mchash |= 1ULL << (ha->addr[5] >> 2);

	return mchash;
}

static void carl9170_op_configure_filter(struct ieee80211_hw *hw,
					 unsigned int changed_flags,
					 unsigned int *new_flags,
					 u64 multicast)
{
	struct ar9170 *ar = hw->priv;

	/* mask supported flags */
	*new_flags &= FIF_ALLMULTI | ar->rx_filter_caps;

	if (!IS_ACCEPTING_CMD(ar))
		return;

	mutex_lock(&ar->mutex);

	ar->filter_state = *new_flags;
	/*
	 * We can support more by setting the sniffer bit and
	 * then checking the error flags, later.
	 */

	if (*new_flags & FIF_ALLMULTI)
		multicast = ~0ULL;

	if (multicast != ar->cur_mc_hash)
		WARN_ON(carl9170_update_multicast(ar, multicast));

	if (changed_flags & (FIF_OTHER_BSS | FIF_PROMISC_IN_BSS)) {
		ar->sniffer_enabled = !!(*new_flags &
			(FIF_OTHER_BSS | FIF_PROMISC_IN_BSS));

		WARN_ON(carl9170_set_operating_mode(ar));
	}

	if (ar->fw.rx_filter && changed_flags & ar->rx_filter_caps) {
		u32 rx_filter = 0;

		if (!ar->fw.ba_filter)
			rx_filter |= CARL9170_RX_FILTER_CTL_OTHER;

		if (!(*new_flags & (FIF_FCSFAIL | FIF_PLCPFAIL)))
			rx_filter |= CARL9170_RX_FILTER_BAD;

		if (!(*new_flags & FIF_CONTROL))
			rx_filter |= CARL9170_RX_FILTER_CTL_OTHER;

		if (!(*new_flags & FIF_PSPOLL))
			rx_filter |= CARL9170_RX_FILTER_CTL_PSPOLL;

		if (!(*new_flags & (FIF_OTHER_BSS | FIF_PROMISC_IN_BSS))) {
			rx_filter |= CARL9170_RX_FILTER_OTHER_RA;
			rx_filter |= CARL9170_RX_FILTER_DECRY_FAIL;
		}

		WARN_ON(carl9170_rx_filter(ar, rx_filter));
	}

	mutex_unlock(&ar->mutex);
}


static void carl9170_op_bss_info_changed(struct ieee80211_hw *hw,
					 struct ieee80211_vif *vif,
					 struct ieee80211_bss_conf *bss_conf,
					 u32 changed)
{
	struct ar9170 *ar = hw->priv;
	struct ath_common *common = &ar->common;
	int err = 0;
	struct carl9170_vif_info *vif_priv;
	struct ieee80211_vif *main_vif;

	mutex_lock(&ar->mutex);
	vif_priv = (void *) vif->drv_priv;
	main_vif = carl9170_get_main_vif(ar);
	if (WARN_ON(!main_vif))
		goto out;

	if (changed & BSS_CHANGED_BEACON_ENABLED) {
		struct carl9170_vif_info *iter;
		int i = 0;

		vif_priv->enable_beacon = bss_conf->enable_beacon;
		rcu_read_lock();
		list_for_each_entry_rcu(iter, &ar->vif_list, list) {
			if (iter->active && iter->enable_beacon)
				i++;

		}
		rcu_read_unlock();

		ar->beacon_enabled = i;
	}

	if (changed & BSS_CHANGED_BEACON) {
		err = carl9170_update_beacon(ar, false);
		if (err)
			goto out;
	}

	if (changed & (BSS_CHANGED_BEACON_ENABLED | BSS_CHANGED_BEACON |
		       BSS_CHANGED_BEACON_INT)) {

		if (main_vif != vif) {
			bss_conf->beacon_int = main_vif->bss_conf.beacon_int;
			bss_conf->dtim_period = main_vif->bss_conf.dtim_period;
		}

		/*
		 * Therefore a hard limit for the broadcast traffic should
		 * prevent false alarms.
		 */
		if (vif->type != NL80211_IFTYPE_STATION &&
		    (bss_conf->beacon_int * bss_conf->dtim_period >=
		     (CARL9170_QUEUE_STUCK_TIMEOUT / 2))) {
			err = -EINVAL;
			goto out;
		}

		err = carl9170_set_beacon_timers(ar);
		if (err)
			goto out;
	}

	if (changed & BSS_CHANGED_HT) {
		/* TODO */
		err = 0;
		if (err)
			goto out;
	}

	if (main_vif != vif)
		goto out;

	/*
	 * The following settings can only be changed by the
	 * master interface.
	 */

	if (changed & BSS_CHANGED_BSSID) {
		memcpy(common->curbssid, bss_conf->bssid, ETH_ALEN);
		err = carl9170_set_operating_mode(ar);
		if (err)
			goto out;
	}

	if (changed & BSS_CHANGED_ASSOC) {
		ar->common.curaid = bss_conf->aid;
		err = carl9170_set_beacon_timers(ar);
		if (err)
			goto out;
	}

	if (changed & BSS_CHANGED_ERP_SLOT) {
		err = carl9170_set_slot_time(ar);
		if (err)
			goto out;
	}

	if (changed & BSS_CHANGED_BASIC_RATES) {
		err = carl9170_set_mac_rates(ar);
		if (err)
			goto out;
	}

out:
	WARN_ON_ONCE(err && IS_STARTED(ar));
	mutex_unlock(&ar->mutex);
}

static u64 carl9170_op_get_tsf(struct ieee80211_hw *hw,
			       struct ieee80211_vif *vif)
{
	struct ar9170 *ar = hw->priv;
	struct carl9170_tsf_rsp tsf;
	int err;

	mutex_lock(&ar->mutex);
	err = carl9170_exec_cmd(ar, CARL9170_CMD_READ_TSF,
				0, NULL, sizeof(tsf), &tsf);
	mutex_unlock(&ar->mutex);
	if (WARN_ON(err))
		return 0;

	return le64_to_cpu(tsf.tsf_64);
}

static int carl9170_op_set_key(struct ieee80211_hw *hw, enum set_key_cmd cmd,
			       struct ieee80211_vif *vif,
			       struct ieee80211_sta *sta,
			       struct ieee80211_key_conf *key)
{
	struct ar9170 *ar = hw->priv;
	int err = 0, i;
	u8 ktype;

	if (ar->disable_offload || !vif)
		return -EOPNOTSUPP;

	/* Fall back to software encryption whenever the driver is connected
	 * to more than one network.
	 *
	 * This is very unfortunate, because some machines cannot handle
	 * the high througput speed in 802.11n networks.
	 */

	if (!is_main_vif(ar, vif)) {
		mutex_lock(&ar->mutex);
		goto err_softw;
	}

	/*
	 * While the hardware supports *catch-all* key, for offloading
	 * group-key en-/de-cryption. The way of how the hardware
	 * decides which keyId maps to which key, remains a mystery...
	 */
	if ((vif->type != NL80211_IFTYPE_STATION &&
	     vif->type != NL80211_IFTYPE_ADHOC) &&
	    !(key->flags & IEEE80211_KEY_FLAG_PAIRWISE))
		return -EOPNOTSUPP;

	switch (key->cipher) {
	case WLAN_CIPHER_SUITE_WEP40:
		ktype = AR9170_ENC_ALG_WEP64;
		break;
	case WLAN_CIPHER_SUITE_WEP104:
		ktype = AR9170_ENC_ALG_WEP128;
		break;
	case WLAN_CIPHER_SUITE_TKIP:
		ktype = AR9170_ENC_ALG_TKIP;
		break;
	case WLAN_CIPHER_SUITE_CCMP:
		ktype = AR9170_ENC_ALG_AESCCMP;
		key->flags |= IEEE80211_KEY_FLAG_SW_MGMT_TX;
		break;
	default:
		return -EOPNOTSUPP;
	}

	mutex_lock(&ar->mutex);
	if (cmd == SET_KEY) {
		if (!IS_STARTED(ar)) {
			err = -EOPNOTSUPP;
			goto out;
		}

		if (!(key->flags & IEEE80211_KEY_FLAG_PAIRWISE)) {
			sta = NULL;

			i = 64 + key->keyidx;
		} else {
			for (i = 0; i < 64; i++)
				if (!(ar->usedkeys & BIT(i)))
					break;
			if (i == 64)
				goto err_softw;
		}

		key->hw_key_idx = i;

		err = carl9170_upload_key(ar, i, sta ? sta->addr : NULL,
					  ktype, 0, key->key,
					  min_t(u8, 16, key->keylen));
		if (err)
			goto out;

		if (key->cipher == WLAN_CIPHER_SUITE_TKIP) {
			err = carl9170_upload_key(ar, i, sta ? sta->addr :
						  NULL, ktype, 1,
						  key->key + 16, 16);
			if (err)
				goto out;

			/*
			 * hardware is not capable generating MMIC
			 * of fragmented frames!
			 */
			key->flags |= IEEE80211_KEY_FLAG_GENERATE_MMIC;
		}

		if (i < 64)
			ar->usedkeys |= BIT(i);

		key->flags |= IEEE80211_KEY_FLAG_GENERATE_IV;
	} else {
		if (!IS_STARTED(ar)) {
			/* The device is gone... together with the key ;-) */
			err = 0;
			goto out;
		}

		if (key->hw_key_idx < 64) {
			ar->usedkeys &= ~BIT(key->hw_key_idx);
		} else {
			err = carl9170_upload_key(ar, key->hw_key_idx, NULL,
						  AR9170_ENC_ALG_NONE, 0,
						  NULL, 0);
			if (err)
				goto out;

			if (key->cipher == WLAN_CIPHER_SUITE_TKIP) {
				err = carl9170_upload_key(ar, key->hw_key_idx,
							  NULL,
							  AR9170_ENC_ALG_NONE,
							  1, NULL, 0);
				if (err)
					goto out;
			}

		}

		err = carl9170_disable_key(ar, key->hw_key_idx);
		if (err)
			goto out;
	}

out:
	mutex_unlock(&ar->mutex);
	return err;

err_softw:
	if (!ar->rx_software_decryption) {
		ar->rx_software_decryption = true;
		carl9170_set_operating_mode(ar);
	}
	mutex_unlock(&ar->mutex);
	return -ENOSPC;
}

static int carl9170_op_sta_add(struct ieee80211_hw *hw,
			       struct ieee80211_vif *vif,
			       struct ieee80211_sta *sta)
{
	struct carl9170_sta_info *sta_info = (void *) sta->drv_priv;
	unsigned int i;

	atomic_set(&sta_info->pending_frames, 0);

	if (sta->ht_cap.ht_supported) {
		if (sta->ht_cap.ampdu_density > 6) {
			/*
			 * HW does support 16us AMPDU density.
			 * No HT-Xmit for station.
			 */

			return 0;
		}

		for (i = 0; i < ARRAY_SIZE(sta_info->agg); i++)
			RCU_INIT_POINTER(sta_info->agg[i], NULL);

		sta_info->ampdu_max_len = 1 << (3 + sta->ht_cap.ampdu_factor);
		sta_info->ht_sta = true;
	}

	return 0;
}

static int carl9170_op_sta_remove(struct ieee80211_hw *hw,
				struct ieee80211_vif *vif,
				struct ieee80211_sta *sta)
{
	struct ar9170 *ar = hw->priv;
	struct carl9170_sta_info *sta_info = (void *) sta->drv_priv;
	unsigned int i;
	bool cleanup = false;

	if (sta->ht_cap.ht_supported) {

		sta_info->ht_sta = false;

		rcu_read_lock();
		for (i = 0; i < ARRAY_SIZE(sta_info->agg); i++) {
			struct carl9170_sta_tid *tid_info;

			tid_info = rcu_dereference(sta_info->agg[i]);
			RCU_INIT_POINTER(sta_info->agg[i], NULL);

			if (!tid_info)
				continue;

			spin_lock_bh(&ar->tx_ampdu_list_lock);
			if (tid_info->state > CARL9170_TID_STATE_SHUTDOWN)
				tid_info->state = CARL9170_TID_STATE_SHUTDOWN;
			spin_unlock_bh(&ar->tx_ampdu_list_lock);
			cleanup = true;
		}
		rcu_read_unlock();

		if (cleanup)
			carl9170_ampdu_gc(ar);
	}

	return 0;
}

static int carl9170_op_conf_tx(struct ieee80211_hw *hw,
			       struct ieee80211_vif *vif, u16 queue,
			       const struct ieee80211_tx_queue_params *param)
{
	struct ar9170 *ar = hw->priv;
	int ret;

	mutex_lock(&ar->mutex);
	if (queue < ar->hw->queues) {
		memcpy(&ar->edcf[ar9170_qmap[queue]], param, sizeof(*param));
		ret = carl9170_set_qos(ar);
	} else {
		ret = -EINVAL;
	}

	mutex_unlock(&ar->mutex);
	return ret;
}

static void carl9170_ampdu_work(struct work_struct *work)
{
	struct ar9170 *ar = container_of(work, struct ar9170,
					 ampdu_work);

	if (!IS_STARTED(ar))
		return;

	mutex_lock(&ar->mutex);
	carl9170_ampdu_gc(ar);
	mutex_unlock(&ar->mutex);
}

static int carl9170_op_ampdu_action(struct ieee80211_hw *hw,
				    struct ieee80211_vif *vif,
				    enum ieee80211_ampdu_mlme_action action,
				    struct ieee80211_sta *sta,
				    u16 tid, u16 *ssn, u8 buf_size)
{
	struct ar9170 *ar = hw->priv;
	struct carl9170_sta_info *sta_info = (void *) sta->drv_priv;
	struct carl9170_sta_tid *tid_info;

	if (modparam_noht)
		return -EOPNOTSUPP;

	switch (action) {
	case IEEE80211_AMPDU_TX_START:
		if (!sta_info->ht_sta)
			return -EOPNOTSUPP;

		rcu_read_lock();
		if (rcu_dereference(sta_info->agg[tid])) {
			rcu_read_unlock();
			return -EBUSY;
		}

		tid_info = kzalloc(sizeof(struct carl9170_sta_tid),
				   GFP_ATOMIC);
		if (!tid_info) {
			rcu_read_unlock();
			return -ENOMEM;
		}

		tid_info->hsn = tid_info->bsn = tid_info->snx = (*ssn);
		tid_info->state = CARL9170_TID_STATE_PROGRESS;
		tid_info->tid = tid;
		tid_info->max = sta_info->ampdu_max_len;

		INIT_LIST_HEAD(&tid_info->list);
		INIT_LIST_HEAD(&tid_info->tmp_list);
		skb_queue_head_init(&tid_info->queue);
		spin_lock_init(&tid_info->lock);

		spin_lock_bh(&ar->tx_ampdu_list_lock);
		ar->tx_ampdu_list_len++;
		list_add_tail_rcu(&tid_info->list, &ar->tx_ampdu_list);
		rcu_assign_pointer(sta_info->agg[tid], tid_info);
		spin_unlock_bh(&ar->tx_ampdu_list_lock);
		rcu_read_unlock();

		ieee80211_start_tx_ba_cb_irqsafe(vif, sta->addr, tid);
		break;

	case IEEE80211_AMPDU_TX_STOP_CONT:
	case IEEE80211_AMPDU_TX_STOP_FLUSH:
	case IEEE80211_AMPDU_TX_STOP_FLUSH_CONT:
		rcu_read_lock();
		tid_info = rcu_dereference(sta_info->agg[tid]);
		if (tid_info) {
			spin_lock_bh(&ar->tx_ampdu_list_lock);
			if (tid_info->state > CARL9170_TID_STATE_SHUTDOWN)
				tid_info->state = CARL9170_TID_STATE_SHUTDOWN;
			spin_unlock_bh(&ar->tx_ampdu_list_lock);
		}

		RCU_INIT_POINTER(sta_info->agg[tid], NULL);
		rcu_read_unlock();

		ieee80211_stop_tx_ba_cb_irqsafe(vif, sta->addr, tid);
		ieee80211_queue_work(ar->hw, &ar->ampdu_work);
		break;

	case IEEE80211_AMPDU_TX_OPERATIONAL:
		rcu_read_lock();
		tid_info = rcu_dereference(sta_info->agg[tid]);

		sta_info->stats[tid].clear = true;
		sta_info->stats[tid].req = false;

		if (tid_info) {
			bitmap_zero(tid_info->bitmap, CARL9170_BAW_SIZE);
			tid_info->state = CARL9170_TID_STATE_IDLE;
		}
		rcu_read_unlock();

		if (WARN_ON_ONCE(!tid_info))
			return -EFAULT;

		break;

	case IEEE80211_AMPDU_RX_START:
	case IEEE80211_AMPDU_RX_STOP:
		/* Handled by hardware */
		break;

	default:
		return -EOPNOTSUPP;
	}

	return 0;
}

#ifdef CONFIG_CARL9170_WPC
static int carl9170_register_wps_button(struct ar9170 *ar)
{
	struct input_dev *input;
	int err;

	if (!(ar->features & CARL9170_WPS_BUTTON))
		return 0;

	input = input_allocate_device();
	if (!input)
		return -ENOMEM;

	snprintf(ar->wps.name, sizeof(ar->wps.name), "%s WPS Button",
		 wiphy_name(ar->hw->wiphy));

	snprintf(ar->wps.phys, sizeof(ar->wps.phys),
		 "ieee80211/%s/input0", wiphy_name(ar->hw->wiphy));

	input->name = ar->wps.name;
	input->phys = ar->wps.phys;
	input->id.bustype = BUS_USB;
	input->dev.parent = &ar->hw->wiphy->dev;

	input_set_capability(input, EV_KEY, KEY_WPS_BUTTON);

	err = input_register_device(input);
	if (err) {
		input_free_device(input);
		return err;
	}

	ar->wps.pbc = input;
	return 0;
}
#endif /* CONFIG_CARL9170_WPC */

#ifdef CONFIG_CARL9170_HWRNG
static int carl9170_rng_get(struct ar9170 *ar)
{

#define RW	(CARL9170_MAX_CMD_PAYLOAD_LEN / sizeof(u32))
#define RB	(CARL9170_MAX_CMD_PAYLOAD_LEN)

	static const __le32 rng_load[RW] = {
		[0 ... (RW - 1)] = cpu_to_le32(AR9170_RAND_REG_NUM)};

	u32 buf[RW];

	unsigned int i, off = 0, transfer, count;
	int err;

	BUILD_BUG_ON(RB > CARL9170_MAX_CMD_PAYLOAD_LEN);

	if (!IS_ACCEPTING_CMD(ar) || !ar->rng.initialized)
		return -EAGAIN;

	count = ARRAY_SIZE(ar->rng.cache);
	while (count) {
		err = carl9170_exec_cmd(ar, CARL9170_CMD_RREG,
					RB, (u8 *) rng_load,
					RB, (u8 *) buf);
		if (err)
			return err;

		transfer = min_t(unsigned int, count, RW);
		for (i = 0; i < transfer; i++)
			ar->rng.cache[off + i] = buf[i];

		off += transfer;
		count -= transfer;
	}

	ar->rng.cache_idx = 0;

#undef RW
#undef RB
	return 0;
}

static int carl9170_rng_read(struct hwrng *rng, u32 *data)
{
	struct ar9170 *ar = (struct ar9170 *)rng->priv;
	int ret = -EIO;

	mutex_lock(&ar->mutex);
	if (ar->rng.cache_idx >= ARRAY_SIZE(ar->rng.cache)) {
		ret = carl9170_rng_get(ar);
		if (ret) {
			mutex_unlock(&ar->mutex);
			return ret;
		}
	}

	*data = ar->rng.cache[ar->rng.cache_idx++];
	mutex_unlock(&ar->mutex);

	return sizeof(u16);
}

static void carl9170_unregister_hwrng(struct ar9170 *ar)
{
	if (ar->rng.initialized) {
		hwrng_unregister(&ar->rng.rng);
		ar->rng.initialized = false;
	}
}

static int carl9170_register_hwrng(struct ar9170 *ar)
{
	int err;

	snprintf(ar->rng.name, ARRAY_SIZE(ar->rng.name),
		 "%s_%s", KBUILD_MODNAME, wiphy_name(ar->hw->wiphy));
	ar->rng.rng.name = ar->rng.name;
	ar->rng.rng.data_read = carl9170_rng_read;
	ar->rng.rng.priv = (unsigned long)ar;

	if (WARN_ON(ar->rng.initialized))
		return -EALREADY;

	err = hwrng_register(&ar->rng.rng);
	if (err) {
		dev_err(&ar->udev->dev, "Failed to register the random "
			"number generator (%d)\n", err);
		return err;
	}

	ar->rng.initialized = true;

	err = carl9170_rng_get(ar);
	if (err) {
		carl9170_unregister_hwrng(ar);
		return err;
	}

	return 0;
}
#endif /* CONFIG_CARL9170_HWRNG */

static int carl9170_op_get_survey(struct ieee80211_hw *hw, int idx,
				struct survey_info *survey)
{
	struct ar9170 *ar = hw->priv;
	struct ieee80211_channel *chan;
	struct ieee80211_supported_band *band;
	int err, b, i;

	chan = ar->channel;
	if (!chan)
		return -ENODEV;

	if (idx == chan->hw_value) {
		mutex_lock(&ar->mutex);
		err = carl9170_update_survey(ar, false, true);
		mutex_unlock(&ar->mutex);
		if (err)
			return err;
	}

	for (b = 0; b < IEEE80211_NUM_BANDS; b++) {
		band = ar->hw->wiphy->bands[b];

		if (!band)
			continue;

		for (i = 0; i < band->n_channels; i++) {
			if (band->channels[i].hw_value == idx) {
				chan = &band->channels[i];
				goto found;
			}
		}
	}
	return -ENOENT;

found:
	memcpy(survey, &ar->survey[idx], sizeof(*survey));

	survey->channel = chan;
	survey->filled = SURVEY_INFO_NOISE_DBM;

	if (ar->channel == chan)
		survey->filled |= SURVEY_INFO_IN_USE;

	if (ar->fw.hw_counters) {
		survey->filled |= SURVEY_INFO_CHANNEL_TIME |
				  SURVEY_INFO_CHANNEL_TIME_BUSY |
				  SURVEY_INFO_CHANNEL_TIME_TX;
	}

	return 0;
}

static void carl9170_op_flush(struct ieee80211_hw *hw, u32 queues, bool drop)
{
	struct ar9170 *ar = hw->priv;
	unsigned int vid;

	mutex_lock(&ar->mutex);
	for_each_set_bit(vid, &ar->vif_bitmap, ar->fw.vif_num)
		carl9170_flush_cab(ar, vid);

	carl9170_flush(ar, drop);
	mutex_unlock(&ar->mutex);
}

static int carl9170_op_get_stats(struct ieee80211_hw *hw,
				 struct ieee80211_low_level_stats *stats)
{
	struct ar9170 *ar = hw->priv;

	memset(stats, 0, sizeof(*stats));
	stats->dot11ACKFailureCount = ar->tx_ack_failures;
	stats->dot11FCSErrorCount = ar->tx_fcs_errors;
	return 0;
}

static void carl9170_op_sta_notify(struct ieee80211_hw *hw,
				   struct ieee80211_vif *vif,
				   enum sta_notify_cmd cmd,
				   struct ieee80211_sta *sta)
{
	struct carl9170_sta_info *sta_info = (void *) sta->drv_priv;

	switch (cmd) {
	case STA_NOTIFY_SLEEP:
		sta_info->sleeping = true;
		if (atomic_read(&sta_info->pending_frames))
			ieee80211_sta_block_awake(hw, sta, true);
		break;

	case STA_NOTIFY_AWAKE:
		sta_info->sleeping = false;
		break;
	}
}

static bool carl9170_tx_frames_pending(struct ieee80211_hw *hw)
{
	struct ar9170 *ar = hw->priv;

	return !!atomic_read(&ar->tx_total_queued);
}

static const struct ieee80211_ops carl9170_ops = {
	.start			= carl9170_op_start,
	.stop			= carl9170_op_stop,
	.tx			= carl9170_op_tx,
	.flush			= carl9170_op_flush,
	.add_interface		= carl9170_op_add_interface,
	.remove_interface	= carl9170_op_remove_interface,
	.config			= carl9170_op_config,
	.prepare_multicast	= carl9170_op_prepare_multicast,
	.configure_filter	= carl9170_op_configure_filter,
	.conf_tx		= carl9170_op_conf_tx,
	.bss_info_changed	= carl9170_op_bss_info_changed,
	.get_tsf		= carl9170_op_get_tsf,
	.set_key		= carl9170_op_set_key,
	.sta_add		= carl9170_op_sta_add,
	.sta_remove		= carl9170_op_sta_remove,
	.sta_notify		= carl9170_op_sta_notify,
	.get_survey		= carl9170_op_get_survey,
	.get_stats		= carl9170_op_get_stats,
	.ampdu_action		= carl9170_op_ampdu_action,
	.tx_frames_pending	= carl9170_tx_frames_pending,
};

void *carl9170_alloc(size_t priv_size)
{
	struct ieee80211_hw *hw;
	struct ar9170 *ar;
	struct sk_buff *skb;
	int i;

	/*
	 * this buffer is used for rx stream reconstruction.
	 * Under heavy load this device (or the transport layer?)
	 * tends to split the streams into separate rx descriptors.
	 */

	skb = __dev_alloc_skb(AR9170_RX_STREAM_MAX_SIZE, GFP_KERNEL);
	if (!skb)
		goto err_nomem;

	hw = ieee80211_alloc_hw(priv_size, &carl9170_ops);
	if (!hw)
		goto err_nomem;

	ar = hw->priv;
	ar->hw = hw;
	ar->rx_failover = skb;

	memset(&ar->rx_plcp, 0, sizeof(struct ar9170_rx_head));
	ar->rx_has_plcp = false;

	/*
	 * Here's a hidden pitfall!
	 *
	 * All 4 AC queues work perfectly well under _legacy_ operation.
	 * However as soon as aggregation is enabled, the traffic flow
	 * gets very bumpy. Therefore we have to _switch_ to a
	 * software AC with a single HW queue.
	 */
	hw->queues = __AR9170_NUM_TXQ;

	mutex_init(&ar->mutex);
	spin_lock_init(&ar->beacon_lock);
	spin_lock_init(&ar->cmd_lock);
	spin_lock_init(&ar->tx_stats_lock);
	spin_lock_init(&ar->tx_ampdu_list_lock);
	spin_lock_init(&ar->mem_lock);
	spin_lock_init(&ar->state_lock);
	atomic_set(&ar->pending_restarts, 0);
	ar->vifs = 0;
	for (i = 0; i < ar->hw->queues; i++) {
		skb_queue_head_init(&ar->tx_status[i]);
		skb_queue_head_init(&ar->tx_pending[i]);

		INIT_LIST_HEAD(&ar->bar_list[i]);
		spin_lock_init(&ar->bar_list_lock[i]);
	}
	INIT_WORK(&ar->ps_work, carl9170_ps_work);
	INIT_WORK(&ar->ping_work, carl9170_ping_work);
	INIT_WORK(&ar->restart_work, carl9170_restart_work);
	INIT_WORK(&ar->ampdu_work, carl9170_ampdu_work);
	INIT_DELAYED_WORK(&ar->stat_work, carl9170_stat_work);
	INIT_DELAYED_WORK(&ar->tx_janitor, carl9170_tx_janitor);
	INIT_LIST_HEAD(&ar->tx_ampdu_list);
	rcu_assign_pointer(ar->tx_ampdu_iter,
			   (struct carl9170_sta_tid *) &ar->tx_ampdu_list);

	bitmap_zero(&ar->vif_bitmap, ar->fw.vif_num);
	INIT_LIST_HEAD(&ar->vif_list);
	init_completion(&ar->tx_flush);

	/* firmware decides which modes we support */
	hw->wiphy->interface_modes = 0;

	hw->flags |= IEEE80211_HW_RX_INCLUDES_FCS |
		     IEEE80211_HW_MFP_CAPABLE |
		     IEEE80211_HW_REPORTS_TX_ACK_STATUS |
		     IEEE80211_HW_SUPPORTS_PS |
		     IEEE80211_HW_PS_NULLFUNC_STACK |
		     IEEE80211_HW_NEED_DTIM_BEFORE_ASSOC |
		     IEEE80211_HW_SIGNAL_DBM;

	if (!modparam_noht) {
		/*
		 * see the comment above, why we allow the user
		 * to disable HT by a module parameter.
		 */
		hw->flags |= IEEE80211_HW_AMPDU_AGGREGATION;
	}

	hw->extra_tx_headroom = sizeof(struct _carl9170_tx_superframe);
	hw->sta_data_size = sizeof(struct carl9170_sta_info);
	hw->vif_data_size = sizeof(struct carl9170_vif_info);

	hw->max_rates = CARL9170_TX_MAX_RATES;
	hw->max_rate_tries = CARL9170_TX_USER_RATE_TRIES;

	for (i = 0; i < ARRAY_SIZE(ar->noise); i++)
		ar->noise[i] = -95; /* ATH_DEFAULT_NOISE_FLOOR */

	return ar;

err_nomem:
	kfree_skb(skb);
	return ERR_PTR(-ENOMEM);
}

static int carl9170_read_eeprom(struct ar9170 *ar)
{
#define RW	8	/* number of words to read at once */
#define RB	(sizeof(u32) * RW)
	u8 *eeprom = (void *)&ar->eeprom;
	__le32 offsets[RW];
	int i, j, err;

	BUILD_BUG_ON(sizeof(ar->eeprom) & 3);

	BUILD_BUG_ON(RB > CARL9170_MAX_CMD_LEN - 4);
#ifndef __CHECKER__
	/* don't want to handle trailing remains */
	BUILD_BUG_ON(sizeof(ar->eeprom) % RB);
#endif

	for (i = 0; i < sizeof(ar->eeprom) / RB; i++) {
		for (j = 0; j < RW; j++)
			offsets[j] = cpu_to_le32(AR9170_EEPROM_START +
						 RB * i + 4 * j);

		err = carl9170_exec_cmd(ar, CARL9170_CMD_RREG,
					RB, (u8 *) &offsets,
					RB, eeprom + RB * i);
		if (err)
			return err;
	}

#undef RW
#undef RB
	return 0;
}

static int carl9170_parse_eeprom(struct ar9170 *ar)
{
	struct ath_regulatory *regulatory = &ar->common.regulatory;
	unsigned int rx_streams, tx_streams, tx_params = 0;
	int bands = 0;
	int chans = 0;

	if (ar->eeprom.length == cpu_to_le16(0xffff))
		return -ENODATA;

	rx_streams = hweight8(ar->eeprom.rx_mask);
	tx_streams = hweight8(ar->eeprom.tx_mask);

	if (rx_streams != tx_streams) {
		tx_params = IEEE80211_HT_MCS_TX_RX_DIFF;

		WARN_ON(!(tx_streams >= 1 && tx_streams <=
			IEEE80211_HT_MCS_TX_MAX_STREAMS));

		tx_params = (tx_streams - 1) <<
			    IEEE80211_HT_MCS_TX_MAX_STREAMS_SHIFT;

		carl9170_band_2GHz.ht_cap.mcs.tx_params |= tx_params;
		carl9170_band_5GHz.ht_cap.mcs.tx_params |= tx_params;
	}

	if (ar->eeprom.operating_flags & AR9170_OPFLAG_2GHZ) {
		ar->hw->wiphy->bands[IEEE80211_BAND_2GHZ] =
			&carl9170_band_2GHz;
		chans += carl9170_band_2GHz.n_channels;
		bands++;
	}
	if (ar->eeprom.operating_flags & AR9170_OPFLAG_5GHZ) {
		ar->hw->wiphy->bands[IEEE80211_BAND_5GHZ] =
			&carl9170_band_5GHz;
		chans += carl9170_band_5GHz.n_channels;
		bands++;
	}

	if (!bands)
		return -EINVAL;

	ar->survey = kzalloc(sizeof(struct survey_info) * chans, GFP_KERNEL);
	if (!ar->survey)
		return -ENOMEM;
	ar->num_channels = chans;

	/*
	 * I measured this, a bandswitch takes roughly
	 * 135 ms and a frequency switch about 80.
	 *
	 * FIXME: measure these values again once EEPROM settings
	 *	  are used, that will influence them!
	 */
	if (bands == 2)
		ar->hw->channel_change_time = 135 * 1000;
	else
		ar->hw->channel_change_time = 80 * 1000;

	regulatory->current_rd = le16_to_cpu(ar->eeprom.reg_domain[0]);

	/* second part of wiphy init */
	SET_IEEE80211_PERM_ADDR(ar->hw, ar->eeprom.mac_address);

	return 0;
}

static void carl9170_reg_notifier(struct wiphy *wiphy,
				  struct regulatory_request *request)
{
	struct ieee80211_hw *hw = wiphy_to_ieee80211_hw(wiphy);
	struct ar9170 *ar = hw->priv;

	ath_reg_notifier_apply(wiphy, request, &ar->common.regulatory);
}

int carl9170_register(struct ar9170 *ar)
{
	struct ath_regulatory *regulatory = &ar->common.regulatory;
	int err = 0, i;

	if (WARN_ON(ar->mem_bitmap))
		return -EINVAL;

	ar->mem_bitmap = kzalloc(roundup(ar->fw.mem_blocks, BITS_PER_LONG) *
				 sizeof(unsigned long), GFP_KERNEL);

	if (!ar->mem_bitmap)
		return -ENOMEM;

	/* try to read EEPROM, init MAC addr */
	err = carl9170_read_eeprom(ar);
	if (err)
		return err;

	err = carl9170_parse_eeprom(ar);
	if (err)
		return err;

	err = ath_regd_init(regulatory, ar->hw->wiphy,
			    carl9170_reg_notifier);
	if (err)
		return err;

	if (modparam_noht) {
		carl9170_band_2GHz.ht_cap.ht_supported = false;
		carl9170_band_5GHz.ht_cap.ht_supported = false;
	}

	for (i = 0; i < ar->fw.vif_num; i++) {
		ar->vif_priv[i].id = i;
		ar->vif_priv[i].vif = NULL;
	}

	err = ieee80211_register_hw(ar->hw);
	if (err)
		return err;

	/* mac80211 interface is now registered */
	ar->registered = true;

	if (!ath_is_world_regd(regulatory))
		regulatory_hint(ar->hw->wiphy, regulatory->alpha2);

#ifdef CONFIG_CARL9170_DEBUGFS
	carl9170_debugfs_register(ar);
#endif /* CONFIG_CARL9170_DEBUGFS */

	err = carl9170_led_init(ar);
	if (err)
		goto err_unreg;

#ifdef CONFIG_CARL9170_LEDS
	err = carl9170_led_register(ar);
	if (err)
		goto err_unreg;
#endif /* CONFIG_CARL9170_LEDS */

#ifdef CONFIG_CARL9170_WPC
	err = carl9170_register_wps_button(ar);
	if (err)
		goto err_unreg;
#endif /* CONFIG_CARL9170_WPC */

#ifdef CONFIG_CARL9170_HWRNG
	err = carl9170_register_hwrng(ar);
	if (err)
		goto err_unreg;
#endif /* CONFIG_CARL9170_HWRNG */

	dev_info(&ar->udev->dev, "Atheros AR9170 is registered as '%s'\n",
		 wiphy_name(ar->hw->wiphy));

	return 0;

err_unreg:
	carl9170_unregister(ar);
	return err;
}

void carl9170_unregister(struct ar9170 *ar)
{
	if (!ar->registered)
		return;

	ar->registered = false;

#ifdef CONFIG_CARL9170_LEDS
	carl9170_led_unregister(ar);
#endif /* CONFIG_CARL9170_LEDS */

#ifdef CONFIG_CARL9170_DEBUGFS
	carl9170_debugfs_unregister(ar);
#endif /* CONFIG_CARL9170_DEBUGFS */

#ifdef CONFIG_CARL9170_WPC
	if (ar->wps.pbc) {
		input_unregister_device(ar->wps.pbc);
		ar->wps.pbc = NULL;
	}
#endif /* CONFIG_CARL9170_WPC */

#ifdef CONFIG_CARL9170_HWRNG
	carl9170_unregister_hwrng(ar);
#endif /* CONFIG_CARL9170_HWRNG */

	carl9170_cancel_worker(ar);
	cancel_work_sync(&ar->restart_work);

	ieee80211_unregister_hw(ar->hw);
}

void carl9170_free(struct ar9170 *ar)
{
	WARN_ON(ar->registered);
	WARN_ON(IS_INITIALIZED(ar));

	kfree_skb(ar->rx_failover);
	ar->rx_failover = NULL;

	kfree(ar->mem_bitmap);
	ar->mem_bitmap = NULL;

	kfree(ar->survey);
	ar->survey = NULL;

	mutex_destroy(&ar->mutex);

	ieee80211_free_hw(ar->hw);
}<|MERGE_RESOLUTION|>--- conflicted
+++ resolved
@@ -941,13 +941,8 @@
 		if (err)
 			goto out;
 
-<<<<<<< HEAD
-		err = carl9170_set_channel(ar, hw->conf.channel,
-					   hw->conf.channel_type);
-=======
 		err = carl9170_set_channel(ar, hw->conf.chandef.chan,
-					   channel_type, CARL9170_RFI_NONE);
->>>>>>> ddc4db2e
+					   channel_type);
 		if (err)
 			goto out;
 
