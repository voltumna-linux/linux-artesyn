--- conflicted
+++ resolved
@@ -2558,24 +2558,12 @@
 
 	ena_com_set_admin_running_state(ena_dev, false);
 
-<<<<<<< HEAD
-	ena_close(netdev);
-=======
 	if (test_bit(ENA_FLAG_DEV_UP, &adapter->flags))
 		ena_down(adapter);
 
 	/* Before releasing the ENA resources, a device reset is required.
 	 * (to prevent the device from accessing them).
 	 * In case the reset flag is set and the device is up, ena_down()
-	 * already perform the reset, so it can be skipped.
-	 */
-	if (!(test_bit(ENA_FLAG_TRIGGER_RESET, &adapter->flags) && dev_up))
-		ena_com_dev_reset(adapter->ena_dev, adapter->reset_reason);
->>>>>>> 5fa4ec9c
-
-	/* Before releasing the ENA resources, a device reset is required.
-	 * (to prevent the device from accessing them).
-	 * In case the reset flag is set and the device is up, ena_close
 	 * already perform the reset, so it can be skipped.
 	 */
 	if (!(test_bit(ENA_FLAG_TRIGGER_RESET, &adapter->flags) && dev_up))
