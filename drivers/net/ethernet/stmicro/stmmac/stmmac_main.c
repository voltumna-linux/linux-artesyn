/*******************************************************************************
  This is the driver for the ST MAC 10/100/1000 on-chip Ethernet controllers.
  ST Ethernet IPs are built around a Synopsys IP Core.

	Copyright(C) 2007-2011 STMicroelectronics Ltd

  This program is free software; you can redistribute it and/or modify it
  under the terms and conditions of the GNU General Public License,
  version 2, as published by the Free Software Foundation.

  This program is distributed in the hope it will be useful, but WITHOUT
  ANY WARRANTY; without even the implied warranty of MERCHANTABILITY or
  FITNESS FOR A PARTICULAR PURPOSE.  See the GNU General Public License for
  more details.

  You should have received a copy of the GNU General Public License along with
  this program; if not, write to the Free Software Foundation, Inc.,
  51 Franklin St - Fifth Floor, Boston, MA 02110-1301 USA.

  The full GNU General Public License is included in this distribution in
  the file called "COPYING".

  Author: Giuseppe Cavallaro <peppe.cavallaro@st.com>

  Documentation available at:
	http://www.stlinux.com
  Support available at:
	https://bugzilla.stlinux.com/
*******************************************************************************/

#include <linux/clk.h>
#include <linux/kernel.h>
#include <linux/interrupt.h>
#include <linux/ip.h>
#include <linux/tcp.h>
#include <linux/skbuff.h>
#include <linux/ethtool.h>
#include <linux/if_ether.h>
#include <linux/crc32.h>
#include <linux/mii.h>
#include <linux/if.h>
#include <linux/if_vlan.h>
#include <linux/dma-mapping.h>
#include <linux/slab.h>
#include <linux/prefetch.h>
#include <linux/pinctrl/consumer.h>
#ifdef CONFIG_STMMAC_DEBUG_FS
#include <linux/debugfs.h>
#include <linux/seq_file.h>
#endif /* CONFIG_STMMAC_DEBUG_FS */
#include <linux/net_tstamp.h>
#include "stmmac_ptp.h"
#include "stmmac.h"
#include <linux/reset.h>

#define STMMAC_ALIGN(x)	L1_CACHE_ALIGN(x)

/* Module parameters */
#define TX_TIMEO	5000
static int watchdog = TX_TIMEO;
module_param(watchdog, int, S_IRUGO | S_IWUSR);
MODULE_PARM_DESC(watchdog, "Transmit timeout in milliseconds (default 5s)");

static int debug = -1;
module_param(debug, int, S_IRUGO | S_IWUSR);
MODULE_PARM_DESC(debug, "Message Level (-1: default, 0: no output, 16: all)");

static int phyaddr = -1;
module_param(phyaddr, int, S_IRUGO);
MODULE_PARM_DESC(phyaddr, "Physical device address");

#define DMA_TX_SIZE 256
static int dma_txsize = DMA_TX_SIZE;
module_param(dma_txsize, int, S_IRUGO | S_IWUSR);
MODULE_PARM_DESC(dma_txsize, "Number of descriptors in the TX list");

#define DMA_RX_SIZE 256
static int dma_rxsize = DMA_RX_SIZE;
module_param(dma_rxsize, int, S_IRUGO | S_IWUSR);
MODULE_PARM_DESC(dma_rxsize, "Number of descriptors in the RX list");

static int flow_ctrl = FLOW_OFF;
module_param(flow_ctrl, int, S_IRUGO | S_IWUSR);
MODULE_PARM_DESC(flow_ctrl, "Flow control ability [on/off]");

static int pause = PAUSE_TIME;
module_param(pause, int, S_IRUGO | S_IWUSR);
MODULE_PARM_DESC(pause, "Flow Control Pause Time");

#define TC_DEFAULT 64
static int tc = TC_DEFAULT;
module_param(tc, int, S_IRUGO | S_IWUSR);
MODULE_PARM_DESC(tc, "DMA threshold control value");

#define	DEFAULT_BUFSIZE	1536
static int buf_sz = DEFAULT_BUFSIZE;
module_param(buf_sz, int, S_IRUGO | S_IWUSR);
MODULE_PARM_DESC(buf_sz, "DMA buffer size");

static const u32 default_msg_level = (NETIF_MSG_DRV | NETIF_MSG_PROBE |
				      NETIF_MSG_LINK | NETIF_MSG_IFUP |
				      NETIF_MSG_IFDOWN | NETIF_MSG_TIMER);

#define STMMAC_DEFAULT_LPI_TIMER	1000
static int eee_timer = STMMAC_DEFAULT_LPI_TIMER;
module_param(eee_timer, int, S_IRUGO | S_IWUSR);
MODULE_PARM_DESC(eee_timer, "LPI tx expiration time in msec");
#define STMMAC_LPI_T(x) (jiffies + msecs_to_jiffies(x))

/* By default the driver will use the ring mode to manage tx and rx descriptors
 * but passing this value so user can force to use the chain instead of the ring
 */
static unsigned int chain_mode;
module_param(chain_mode, int, S_IRUGO);
MODULE_PARM_DESC(chain_mode, "To use chain instead of ring mode");

static irqreturn_t stmmac_interrupt(int irq, void *dev_id);

#ifdef CONFIG_STMMAC_DEBUG_FS
static int stmmac_init_fs(struct net_device *dev);
static void stmmac_exit_fs(void);
#endif

#define STMMAC_COAL_TIMER(x) (jiffies + usecs_to_jiffies(x))

/**
 * stmmac_verify_args - verify the driver parameters.
 * Description: it verifies if some wrong parameter is passed to the driver.
 * Note that wrong parameters are replaced with the default values.
 */
static void stmmac_verify_args(void)
{
	if (unlikely(watchdog < 0))
		watchdog = TX_TIMEO;
	if (unlikely(dma_rxsize < 0))
		dma_rxsize = DMA_RX_SIZE;
	if (unlikely(dma_txsize < 0))
		dma_txsize = DMA_TX_SIZE;
	if (unlikely((buf_sz < DEFAULT_BUFSIZE) || (buf_sz > BUF_SIZE_16KiB)))
		buf_sz = DEFAULT_BUFSIZE;
	if (unlikely(flow_ctrl > 1))
		flow_ctrl = FLOW_AUTO;
	else if (likely(flow_ctrl < 0))
		flow_ctrl = FLOW_OFF;
	if (unlikely((pause < 0) || (pause > 0xffff)))
		pause = PAUSE_TIME;
	if (eee_timer < 0)
		eee_timer = STMMAC_DEFAULT_LPI_TIMER;
}

/**
 * stmmac_clk_csr_set - dynamically set the MDC clock
 * @priv: driver private structure
 * Description: this is to dynamically set the MDC clock according to the csr
 * clock input.
 * Note:
 *	If a specific clk_csr value is passed from the platform
 *	this means that the CSR Clock Range selection cannot be
 *	changed at run-time and it is fixed (as reported in the driver
 *	documentation). Viceversa the driver will try to set the MDC
 *	clock dynamically according to the actual clock input.
 */
static void stmmac_clk_csr_set(struct stmmac_priv *priv)
{
	u32 clk_rate;

	clk_rate = clk_get_rate(priv->stmmac_clk);

	/* Platform provided default clk_csr would be assumed valid
	 * for all other cases except for the below mentioned ones.
	 * For values higher than the IEEE 802.3 specified frequency
	 * we can not estimate the proper divider as it is not known
	 * the frequency of clk_csr_i. So we do not change the default
	 * divider.
	 */
	if (!(priv->clk_csr & MAC_CSR_H_FRQ_MASK)) {
		if (clk_rate < CSR_F_35M)
			priv->clk_csr = STMMAC_CSR_20_35M;
		else if ((clk_rate >= CSR_F_35M) && (clk_rate < CSR_F_60M))
			priv->clk_csr = STMMAC_CSR_35_60M;
		else if ((clk_rate >= CSR_F_60M) && (clk_rate < CSR_F_100M))
			priv->clk_csr = STMMAC_CSR_60_100M;
		else if ((clk_rate >= CSR_F_100M) && (clk_rate < CSR_F_150M))
			priv->clk_csr = STMMAC_CSR_100_150M;
		else if ((clk_rate >= CSR_F_150M) && (clk_rate < CSR_F_250M))
			priv->clk_csr = STMMAC_CSR_150_250M;
		else if ((clk_rate >= CSR_F_250M) && (clk_rate < CSR_F_300M))
			priv->clk_csr = STMMAC_CSR_250_300M;
	}
}

static void print_pkt(unsigned char *buf, int len)
{
	int j;
	pr_debug("len = %d byte, buf addr: 0x%p", len, buf);
	for (j = 0; j < len; j++) {
		if ((j % 16) == 0)
			pr_debug("\n %03x:", j);
		pr_debug(" %02x", buf[j]);
	}
	pr_debug("\n");
}

/* minimum number of free TX descriptors required to wake up TX process */
#define STMMAC_TX_THRESH(x)	(x->dma_tx_size/4)

static inline u32 stmmac_tx_avail(struct stmmac_priv *priv)
{
	return priv->dirty_tx + priv->dma_tx_size - priv->cur_tx - 1;
}

/**
 * stmmac_hw_fix_mac_speed: callback for speed selection
 * @priv: driver private structure
 * Description: on some platforms (e.g. ST), some HW system configuraton
 * registers have to be set according to the link speed negotiated.
 */
static inline void stmmac_hw_fix_mac_speed(struct stmmac_priv *priv)
{
	struct phy_device *phydev = priv->phydev;

	if (likely(priv->plat->fix_mac_speed))
		priv->plat->fix_mac_speed(priv->plat->bsp_priv, phydev->speed);
}

/**
 * stmmac_enable_eee_mode: Check and enter in LPI mode
 * @priv: driver private structure
 * Description: this function is to verify and enter in LPI mode for EEE.
 */
static void stmmac_enable_eee_mode(struct stmmac_priv *priv)
{
	/* Check and enter in LPI mode */
	if ((priv->dirty_tx == priv->cur_tx) &&
	    (priv->tx_path_in_lpi_mode == false))
		priv->hw->mac->set_eee_mode(priv->hw);
}

/**
 * stmmac_disable_eee_mode: disable/exit from EEE
 * @priv: driver private structure
 * Description: this function is to exit and disable EEE in case of
 * LPI state is true. This is called by the xmit.
 */
void stmmac_disable_eee_mode(struct stmmac_priv *priv)
{
	priv->hw->mac->reset_eee_mode(priv->hw);
	del_timer_sync(&priv->eee_ctrl_timer);
	priv->tx_path_in_lpi_mode = false;
}

/**
 * stmmac_eee_ctrl_timer: EEE TX SW timer.
 * @arg : data hook
 * Description:
 *  if there is no data transfer and if we are not in LPI state,
 *  then MAC Transmitter can be moved to LPI state.
 */
static void stmmac_eee_ctrl_timer(unsigned long arg)
{
	struct stmmac_priv *priv = (struct stmmac_priv *)arg;

	stmmac_enable_eee_mode(priv);
	mod_timer(&priv->eee_ctrl_timer, STMMAC_LPI_T(eee_timer));
}

/**
 * stmmac_eee_init: init EEE
 * @priv: driver private structure
 * Description:
 *  If the EEE support has been enabled while configuring the driver,
 *  if the GMAC actually supports the EEE (from the HW cap reg) and the
 *  phy can also manage EEE, so enable the LPI state and start the timer
 *  to verify if the tx path can enter in LPI state.
 */
bool stmmac_eee_init(struct stmmac_priv *priv)
{
	char *phy_bus_name = priv->plat->phy_bus_name;
	bool ret = false;

	/* Using PCS we cannot dial with the phy registers at this stage
	 * so we do not support extra feature like EEE.
	 */
	if ((priv->pcs == STMMAC_PCS_RGMII) || (priv->pcs == STMMAC_PCS_TBI) ||
	    (priv->pcs == STMMAC_PCS_RTBI))
		goto out;

	/* Never init EEE in case of a switch is attached */
	if (phy_bus_name && (!strcmp(phy_bus_name, "fixed")))
		goto out;

	/* MAC core supports the EEE feature. */
	if (priv->dma_cap.eee) {
		int tx_lpi_timer = priv->tx_lpi_timer;

		/* Check if the PHY supports EEE */
		if (phy_init_eee(priv->phydev, 1)) {
			/* To manage at run-time if the EEE cannot be supported
			 * anymore (for example because the lp caps have been
			 * changed).
			 * In that case the driver disable own timers.
			 */
			if (priv->eee_active) {
				pr_debug("stmmac: disable EEE\n");
				del_timer_sync(&priv->eee_ctrl_timer);
				priv->hw->mac->set_eee_timer(priv->hw, 0,
							     tx_lpi_timer);
			}
			priv->eee_active = 0;
			goto out;
		}
		/* Activate the EEE and start timers */
		if (!priv->eee_active) {
			priv->eee_active = 1;
			init_timer(&priv->eee_ctrl_timer);
			priv->eee_ctrl_timer.function = stmmac_eee_ctrl_timer;
			priv->eee_ctrl_timer.data = (unsigned long)priv;
			priv->eee_ctrl_timer.expires = STMMAC_LPI_T(eee_timer);
			add_timer(&priv->eee_ctrl_timer);

			priv->hw->mac->set_eee_timer(priv->hw,
						     STMMAC_DEFAULT_LIT_LS,
						     tx_lpi_timer);
<<<<<<< HEAD
		} else
			/* Set HW EEE according to the speed */
			priv->hw->mac->set_eee_pls(priv->hw,
						   priv->phydev->link);
=======
		}
		/* Set HW EEE according to the speed */
		priv->hw->mac->set_eee_pls(priv->hw, priv->phydev->link);
>>>>>>> 9e82bf01

		pr_debug("stmmac: Energy-Efficient Ethernet initialized\n");

		ret = true;
	}
out:
	return ret;
}

/* stmmac_get_tx_hwtstamp: get HW TX timestamps
 * @priv: driver private structure
 * @entry : descriptor index to be used.
 * @skb : the socket buffer
 * Description :
 * This function will read timestamp from the descriptor & pass it to stack.
 * and also perform some sanity checks.
 */
static void stmmac_get_tx_hwtstamp(struct stmmac_priv *priv,
				   unsigned int entry, struct sk_buff *skb)
{
	struct skb_shared_hwtstamps shhwtstamp;
	u64 ns;
	void *desc = NULL;

	if (!priv->hwts_tx_en)
		return;

	/* exit if skb doesn't support hw tstamp */
	if (likely(!skb || !(skb_shinfo(skb)->tx_flags & SKBTX_IN_PROGRESS)))
		return;

	if (priv->adv_ts)
		desc = (priv->dma_etx + entry);
	else
		desc = (priv->dma_tx + entry);

	/* check tx tstamp status */
	if (!priv->hw->desc->get_tx_timestamp_status((struct dma_desc *)desc))
		return;

	/* get the valid tstamp */
	ns = priv->hw->desc->get_timestamp(desc, priv->adv_ts);

	memset(&shhwtstamp, 0, sizeof(struct skb_shared_hwtstamps));
	shhwtstamp.hwtstamp = ns_to_ktime(ns);
	/* pass tstamp to stack */
	skb_tstamp_tx(skb, &shhwtstamp);

	return;
}

/* stmmac_get_rx_hwtstamp: get HW RX timestamps
 * @priv: driver private structure
 * @entry : descriptor index to be used.
 * @skb : the socket buffer
 * Description :
 * This function will read received packet's timestamp from the descriptor
 * and pass it to stack. It also perform some sanity checks.
 */
static void stmmac_get_rx_hwtstamp(struct stmmac_priv *priv,
				   unsigned int entry, struct sk_buff *skb)
{
	struct skb_shared_hwtstamps *shhwtstamp = NULL;
	u64 ns;
	void *desc = NULL;

	if (!priv->hwts_rx_en)
		return;

	if (priv->adv_ts)
		desc = (priv->dma_erx + entry);
	else
		desc = (priv->dma_rx + entry);

	/* exit if rx tstamp is not valid */
	if (!priv->hw->desc->get_rx_timestamp_status(desc, priv->adv_ts))
		return;

	/* get valid tstamp */
	ns = priv->hw->desc->get_timestamp(desc, priv->adv_ts);
	shhwtstamp = skb_hwtstamps(skb);
	memset(shhwtstamp, 0, sizeof(struct skb_shared_hwtstamps));
	shhwtstamp->hwtstamp = ns_to_ktime(ns);
}

/**
 *  stmmac_hwtstamp_ioctl - control hardware timestamping.
 *  @dev: device pointer.
 *  @ifr: An IOCTL specefic structure, that can contain a pointer to
 *  a proprietary structure used to pass information to the driver.
 *  Description:
 *  This function configures the MAC to enable/disable both outgoing(TX)
 *  and incoming(RX) packets time stamping based on user input.
 *  Return Value:
 *  0 on success and an appropriate -ve integer on failure.
 */
static int stmmac_hwtstamp_ioctl(struct net_device *dev, struct ifreq *ifr)
{
	struct stmmac_priv *priv = netdev_priv(dev);
	struct hwtstamp_config config;
	struct timespec now;
	u64 temp = 0;
	u32 ptp_v2 = 0;
	u32 tstamp_all = 0;
	u32 ptp_over_ipv4_udp = 0;
	u32 ptp_over_ipv6_udp = 0;
	u32 ptp_over_ethernet = 0;
	u32 snap_type_sel = 0;
	u32 ts_master_en = 0;
	u32 ts_event_en = 0;
	u32 value = 0;

	if (!(priv->dma_cap.time_stamp || priv->adv_ts)) {
		netdev_alert(priv->dev, "No support for HW time stamping\n");
		priv->hwts_tx_en = 0;
		priv->hwts_rx_en = 0;

		return -EOPNOTSUPP;
	}

	if (copy_from_user(&config, ifr->ifr_data,
			   sizeof(struct hwtstamp_config)))
		return -EFAULT;

	pr_debug("%s config flags:0x%x, tx_type:0x%x, rx_filter:0x%x\n",
		 __func__, config.flags, config.tx_type, config.rx_filter);

	/* reserved for future extensions */
	if (config.flags)
		return -EINVAL;

	if (config.tx_type != HWTSTAMP_TX_OFF &&
	    config.tx_type != HWTSTAMP_TX_ON)
		return -ERANGE;

	if (priv->adv_ts) {
		switch (config.rx_filter) {
		case HWTSTAMP_FILTER_NONE:
			/* time stamp no incoming packet at all */
			config.rx_filter = HWTSTAMP_FILTER_NONE;
			break;

		case HWTSTAMP_FILTER_PTP_V1_L4_EVENT:
			/* PTP v1, UDP, any kind of event packet */
			config.rx_filter = HWTSTAMP_FILTER_PTP_V1_L4_EVENT;
			/* take time stamp for all event messages */
			snap_type_sel = PTP_TCR_SNAPTYPSEL_1;

			ptp_over_ipv4_udp = PTP_TCR_TSIPV4ENA;
			ptp_over_ipv6_udp = PTP_TCR_TSIPV6ENA;
			break;

		case HWTSTAMP_FILTER_PTP_V1_L4_SYNC:
			/* PTP v1, UDP, Sync packet */
			config.rx_filter = HWTSTAMP_FILTER_PTP_V1_L4_SYNC;
			/* take time stamp for SYNC messages only */
			ts_event_en = PTP_TCR_TSEVNTENA;

			ptp_over_ipv4_udp = PTP_TCR_TSIPV4ENA;
			ptp_over_ipv6_udp = PTP_TCR_TSIPV6ENA;
			break;

		case HWTSTAMP_FILTER_PTP_V1_L4_DELAY_REQ:
			/* PTP v1, UDP, Delay_req packet */
			config.rx_filter = HWTSTAMP_FILTER_PTP_V1_L4_DELAY_REQ;
			/* take time stamp for Delay_Req messages only */
			ts_master_en = PTP_TCR_TSMSTRENA;
			ts_event_en = PTP_TCR_TSEVNTENA;

			ptp_over_ipv4_udp = PTP_TCR_TSIPV4ENA;
			ptp_over_ipv6_udp = PTP_TCR_TSIPV6ENA;
			break;

		case HWTSTAMP_FILTER_PTP_V2_L4_EVENT:
			/* PTP v2, UDP, any kind of event packet */
			config.rx_filter = HWTSTAMP_FILTER_PTP_V2_L4_EVENT;
			ptp_v2 = PTP_TCR_TSVER2ENA;
			/* take time stamp for all event messages */
			snap_type_sel = PTP_TCR_SNAPTYPSEL_1;

			ptp_over_ipv4_udp = PTP_TCR_TSIPV4ENA;
			ptp_over_ipv6_udp = PTP_TCR_TSIPV6ENA;
			break;

		case HWTSTAMP_FILTER_PTP_V2_L4_SYNC:
			/* PTP v2, UDP, Sync packet */
			config.rx_filter = HWTSTAMP_FILTER_PTP_V2_L4_SYNC;
			ptp_v2 = PTP_TCR_TSVER2ENA;
			/* take time stamp for SYNC messages only */
			ts_event_en = PTP_TCR_TSEVNTENA;

			ptp_over_ipv4_udp = PTP_TCR_TSIPV4ENA;
			ptp_over_ipv6_udp = PTP_TCR_TSIPV6ENA;
			break;

		case HWTSTAMP_FILTER_PTP_V2_L4_DELAY_REQ:
			/* PTP v2, UDP, Delay_req packet */
			config.rx_filter = HWTSTAMP_FILTER_PTP_V2_L4_DELAY_REQ;
			ptp_v2 = PTP_TCR_TSVER2ENA;
			/* take time stamp for Delay_Req messages only */
			ts_master_en = PTP_TCR_TSMSTRENA;
			ts_event_en = PTP_TCR_TSEVNTENA;

			ptp_over_ipv4_udp = PTP_TCR_TSIPV4ENA;
			ptp_over_ipv6_udp = PTP_TCR_TSIPV6ENA;
			break;

		case HWTSTAMP_FILTER_PTP_V2_EVENT:
			/* PTP v2/802.AS1 any layer, any kind of event packet */
			config.rx_filter = HWTSTAMP_FILTER_PTP_V2_EVENT;
			ptp_v2 = PTP_TCR_TSVER2ENA;
			/* take time stamp for all event messages */
			snap_type_sel = PTP_TCR_SNAPTYPSEL_1;

			ptp_over_ipv4_udp = PTP_TCR_TSIPV4ENA;
			ptp_over_ipv6_udp = PTP_TCR_TSIPV6ENA;
			ptp_over_ethernet = PTP_TCR_TSIPENA;
			break;

		case HWTSTAMP_FILTER_PTP_V2_SYNC:
			/* PTP v2/802.AS1, any layer, Sync packet */
			config.rx_filter = HWTSTAMP_FILTER_PTP_V2_SYNC;
			ptp_v2 = PTP_TCR_TSVER2ENA;
			/* take time stamp for SYNC messages only */
			ts_event_en = PTP_TCR_TSEVNTENA;

			ptp_over_ipv4_udp = PTP_TCR_TSIPV4ENA;
			ptp_over_ipv6_udp = PTP_TCR_TSIPV6ENA;
			ptp_over_ethernet = PTP_TCR_TSIPENA;
			break;

		case HWTSTAMP_FILTER_PTP_V2_DELAY_REQ:
			/* PTP v2/802.AS1, any layer, Delay_req packet */
			config.rx_filter = HWTSTAMP_FILTER_PTP_V2_DELAY_REQ;
			ptp_v2 = PTP_TCR_TSVER2ENA;
			/* take time stamp for Delay_Req messages only */
			ts_master_en = PTP_TCR_TSMSTRENA;
			ts_event_en = PTP_TCR_TSEVNTENA;

			ptp_over_ipv4_udp = PTP_TCR_TSIPV4ENA;
			ptp_over_ipv6_udp = PTP_TCR_TSIPV6ENA;
			ptp_over_ethernet = PTP_TCR_TSIPENA;
			break;

		case HWTSTAMP_FILTER_ALL:
			/* time stamp any incoming packet */
			config.rx_filter = HWTSTAMP_FILTER_ALL;
			tstamp_all = PTP_TCR_TSENALL;
			break;

		default:
			return -ERANGE;
		}
	} else {
		switch (config.rx_filter) {
		case HWTSTAMP_FILTER_NONE:
			config.rx_filter = HWTSTAMP_FILTER_NONE;
			break;
		default:
			/* PTP v1, UDP, any kind of event packet */
			config.rx_filter = HWTSTAMP_FILTER_PTP_V1_L4_EVENT;
			break;
		}
	}
	priv->hwts_rx_en = ((config.rx_filter == HWTSTAMP_FILTER_NONE) ? 0 : 1);
	priv->hwts_tx_en = config.tx_type == HWTSTAMP_TX_ON;

	if (!priv->hwts_tx_en && !priv->hwts_rx_en)
		priv->hw->ptp->config_hw_tstamping(priv->ioaddr, 0);
	else {
		value = (PTP_TCR_TSENA | PTP_TCR_TSCFUPDT | PTP_TCR_TSCTRLSSR |
			 tstamp_all | ptp_v2 | ptp_over_ethernet |
			 ptp_over_ipv6_udp | ptp_over_ipv4_udp | ts_event_en |
			 ts_master_en | snap_type_sel);

		priv->hw->ptp->config_hw_tstamping(priv->ioaddr, value);

		/* program Sub Second Increment reg */
		priv->hw->ptp->config_sub_second_increment(priv->ioaddr);

		/* calculate default added value:
		 * formula is :
		 * addend = (2^32)/freq_div_ratio;
		 * where, freq_div_ratio = clk_ptp_ref_i/50MHz
		 * hence, addend = ((2^32) * 50MHz)/clk_ptp_ref_i;
		 * NOTE: clk_ptp_ref_i should be >= 50MHz to
		 *       achive 20ns accuracy.
		 *
		 * 2^x * y == (y << x), hence
		 * 2^32 * 50000000 ==> (50000000 << 32)
		 */
		temp = (u64) (50000000ULL << 32);
		priv->default_addend = div_u64(temp, priv->clk_ptp_rate);
		priv->hw->ptp->config_addend(priv->ioaddr,
					     priv->default_addend);

		/* initialize system time */
		getnstimeofday(&now);
		priv->hw->ptp->init_systime(priv->ioaddr, now.tv_sec,
					    now.tv_nsec);
	}

	return copy_to_user(ifr->ifr_data, &config,
			    sizeof(struct hwtstamp_config)) ? -EFAULT : 0;
}

/**
 * stmmac_init_ptp: init PTP
 * @priv: driver private structure
 * Description: this is to verify if the HW supports the PTPv1 or v2.
 * This is done by looking at the HW cap. register.
 * Also it registers the ptp driver.
 */
static int stmmac_init_ptp(struct stmmac_priv *priv)
{
	if (!(priv->dma_cap.time_stamp || priv->dma_cap.atime_stamp))
		return -EOPNOTSUPP;

	/* Fall-back to main clock in case of no PTP ref is passed */
	priv->clk_ptp_ref = devm_clk_get(priv->device, "clk_ptp_ref");
	if (IS_ERR(priv->clk_ptp_ref)) {
		priv->clk_ptp_rate = clk_get_rate(priv->stmmac_clk);
		priv->clk_ptp_ref = NULL;
	} else {
		clk_prepare_enable(priv->clk_ptp_ref);
		priv->clk_ptp_rate = clk_get_rate(priv->clk_ptp_ref);
	}

	priv->adv_ts = 0;
	if (priv->dma_cap.atime_stamp && priv->extend_desc)
		priv->adv_ts = 1;

	if (netif_msg_hw(priv) && priv->dma_cap.time_stamp)
		pr_debug("IEEE 1588-2002 Time Stamp supported\n");

	if (netif_msg_hw(priv) && priv->adv_ts)
		pr_debug("IEEE 1588-2008 Advanced Time Stamp supported\n");

	priv->hw->ptp = &stmmac_ptp;
	priv->hwts_tx_en = 0;
	priv->hwts_rx_en = 0;

	return stmmac_ptp_register(priv);
}

static void stmmac_release_ptp(struct stmmac_priv *priv)
{
	if (priv->clk_ptp_ref)
		clk_disable_unprepare(priv->clk_ptp_ref);
	stmmac_ptp_unregister(priv);
}

/**
 * stmmac_adjust_link
 * @dev: net device structure
 * Description: it adjusts the link parameters.
 */
static void stmmac_adjust_link(struct net_device *dev)
{
	struct stmmac_priv *priv = netdev_priv(dev);
	struct phy_device *phydev = priv->phydev;
	unsigned long flags;
	int new_state = 0;
	unsigned int fc = priv->flow_ctrl, pause_time = priv->pause;

	if (phydev == NULL)
		return;

	spin_lock_irqsave(&priv->lock, flags);

	if (phydev->link) {
		u32 ctrl = readl(priv->ioaddr + MAC_CTRL_REG);

		/* Now we make sure that we can be in full duplex mode.
		 * If not, we operate in half-duplex mode. */
		if (phydev->duplex != priv->oldduplex) {
			new_state = 1;
			if (!(phydev->duplex))
				ctrl &= ~priv->hw->link.duplex;
			else
				ctrl |= priv->hw->link.duplex;
			priv->oldduplex = phydev->duplex;
		}
		/* Flow Control operation */
		if (phydev->pause)
			priv->hw->mac->flow_ctrl(priv->hw, phydev->duplex,
						 fc, pause_time);

		if (phydev->speed != priv->speed) {
			new_state = 1;
			switch (phydev->speed) {
			case 1000:
				if (likely(priv->plat->has_gmac))
					ctrl &= ~priv->hw->link.port;
				stmmac_hw_fix_mac_speed(priv);
				break;
			case 100:
			case 10:
				if (priv->plat->has_gmac) {
					ctrl |= priv->hw->link.port;
					if (phydev->speed == SPEED_100) {
						ctrl |= priv->hw->link.speed;
					} else {
						ctrl &= ~(priv->hw->link.speed);
					}
				} else {
					ctrl &= ~priv->hw->link.port;
				}
				stmmac_hw_fix_mac_speed(priv);
				break;
			default:
				if (netif_msg_link(priv))
					pr_warn("%s: Speed (%d) not 10/100\n",
						dev->name, phydev->speed);
				break;
			}

			priv->speed = phydev->speed;
		}

		writel(ctrl, priv->ioaddr + MAC_CTRL_REG);

		if (!priv->oldlink) {
			new_state = 1;
			priv->oldlink = 1;
		}
	} else if (priv->oldlink) {
		new_state = 1;
		priv->oldlink = 0;
		priv->speed = 0;
		priv->oldduplex = -1;
	}

	if (new_state && netif_msg_link(priv))
		phy_print_status(phydev);

	/* At this stage, it could be needed to setup the EEE or adjust some
	 * MAC related HW registers.
	 */
	priv->eee_enabled = stmmac_eee_init(priv);

	spin_unlock_irqrestore(&priv->lock, flags);
}

/**
 * stmmac_check_pcs_mode: verify if RGMII/SGMII is supported
 * @priv: driver private structure
 * Description: this is to verify if the HW supports the PCS.
 * Physical Coding Sublayer (PCS) interface that can be used when the MAC is
 * configured for the TBI, RTBI, or SGMII PHY interface.
 */
static void stmmac_check_pcs_mode(struct stmmac_priv *priv)
{
	int interface = priv->plat->interface;

	if (priv->dma_cap.pcs) {
		if ((interface == PHY_INTERFACE_MODE_RGMII) ||
		    (interface == PHY_INTERFACE_MODE_RGMII_ID) ||
		    (interface == PHY_INTERFACE_MODE_RGMII_RXID) ||
		    (interface == PHY_INTERFACE_MODE_RGMII_TXID)) {
			pr_debug("STMMAC: PCS RGMII support enable\n");
			priv->pcs = STMMAC_PCS_RGMII;
		} else if (interface == PHY_INTERFACE_MODE_SGMII) {
			pr_debug("STMMAC: PCS SGMII support enable\n");
			priv->pcs = STMMAC_PCS_SGMII;
		}
	}
}

/**
 * stmmac_init_phy - PHY initialization
 * @dev: net device structure
 * Description: it initializes the driver's PHY state, and attaches the PHY
 * to the mac driver.
 *  Return value:
 *  0 on success
 */
static int stmmac_init_phy(struct net_device *dev)
{
	struct stmmac_priv *priv = netdev_priv(dev);
	struct phy_device *phydev;
	char phy_id_fmt[MII_BUS_ID_SIZE + 3];
	char bus_id[MII_BUS_ID_SIZE];
	int interface = priv->plat->interface;
	int max_speed = priv->plat->max_speed;
	priv->oldlink = 0;
	priv->speed = 0;
	priv->oldduplex = -1;

	if (priv->plat->phy_bus_name)
		snprintf(bus_id, MII_BUS_ID_SIZE, "%s-%x",
			 priv->plat->phy_bus_name, priv->plat->bus_id);
	else
		snprintf(bus_id, MII_BUS_ID_SIZE, "stmmac-%x",
			 priv->plat->bus_id);

	snprintf(phy_id_fmt, MII_BUS_ID_SIZE + 3, PHY_ID_FMT, bus_id,
		 priv->plat->phy_addr);
	pr_debug("stmmac_init_phy:  trying to attach to %s\n", phy_id_fmt);

	phydev = phy_connect(dev, phy_id_fmt, &stmmac_adjust_link, interface);

	if (IS_ERR(phydev)) {
		pr_err("%s: Could not attach to PHY\n", dev->name);
		return PTR_ERR(phydev);
	}

	/* Stop Advertising 1000BASE Capability if interface is not GMII */
	if ((interface == PHY_INTERFACE_MODE_MII) ||
	    (interface == PHY_INTERFACE_MODE_RMII) ||
		(max_speed < 1000 &&  max_speed > 0))
		phydev->advertising &= ~(SUPPORTED_1000baseT_Half |
					 SUPPORTED_1000baseT_Full);

	/*
	 * Broken HW is sometimes missing the pull-up resistor on the
	 * MDIO line, which results in reads to non-existent devices returning
	 * 0 rather than 0xffff. Catch this here and treat 0 as a non-existent
	 * device as well.
	 * Note: phydev->phy_id is the result of reading the UID PHY registers.
	 */
	if (phydev->phy_id == 0) {
		phy_disconnect(phydev);
		return -ENODEV;
	}
	pr_debug("stmmac_init_phy:  %s: attached to PHY (UID 0x%x)"
		 " Link = %d\n", dev->name, phydev->phy_id, phydev->link);

	priv->phydev = phydev;

	return 0;
}

/**
 * stmmac_display_ring: display ring
 * @head: pointer to the head of the ring passed.
 * @size: size of the ring.
 * @extend_desc: to verify if extended descriptors are used.
 * Description: display the control/status and buffer descriptors.
 */
static void stmmac_display_ring(void *head, int size, int extend_desc)
{
	int i;
	struct dma_extended_desc *ep = (struct dma_extended_desc *)head;
	struct dma_desc *p = (struct dma_desc *)head;

	for (i = 0; i < size; i++) {
		u64 x;
		if (extend_desc) {
			x = *(u64 *) ep;
			pr_info("%d [0x%x]: 0x%x 0x%x 0x%x 0x%x\n",
				i, (unsigned int)virt_to_phys(ep),
				(unsigned int)x, (unsigned int)(x >> 32),
				ep->basic.des2, ep->basic.des3);
			ep++;
		} else {
			x = *(u64 *) p;
			pr_info("%d [0x%x]: 0x%x 0x%x 0x%x 0x%x",
				i, (unsigned int)virt_to_phys(p),
				(unsigned int)x, (unsigned int)(x >> 32),
				p->des2, p->des3);
			p++;
		}
		pr_info("\n");
	}
}

static void stmmac_display_rings(struct stmmac_priv *priv)
{
	unsigned int txsize = priv->dma_tx_size;
	unsigned int rxsize = priv->dma_rx_size;

	if (priv->extend_desc) {
		pr_info("Extended RX descriptor ring:\n");
		stmmac_display_ring((void *)priv->dma_erx, rxsize, 1);
		pr_info("Extended TX descriptor ring:\n");
		stmmac_display_ring((void *)priv->dma_etx, txsize, 1);
	} else {
		pr_info("RX descriptor ring:\n");
		stmmac_display_ring((void *)priv->dma_rx, rxsize, 0);
		pr_info("TX descriptor ring:\n");
		stmmac_display_ring((void *)priv->dma_tx, txsize, 0);
	}
}

static int stmmac_set_bfsize(int mtu, int bufsize)
{
	int ret = bufsize;

	if (mtu >= BUF_SIZE_4KiB)
		ret = BUF_SIZE_8KiB;
	else if (mtu >= BUF_SIZE_2KiB)
		ret = BUF_SIZE_4KiB;
	else if (mtu > DEFAULT_BUFSIZE)
		ret = BUF_SIZE_2KiB;
	else
		ret = DEFAULT_BUFSIZE;

	return ret;
}

/**
 * stmmac_clear_descriptors: clear descriptors
 * @priv: driver private structure
 * Description: this function is called to clear the tx and rx descriptors
 * in case of both basic and extended descriptors are used.
 */
static void stmmac_clear_descriptors(struct stmmac_priv *priv)
{
	int i;
	unsigned int txsize = priv->dma_tx_size;
	unsigned int rxsize = priv->dma_rx_size;

	/* Clear the Rx/Tx descriptors */
	for (i = 0; i < rxsize; i++)
		if (priv->extend_desc)
			priv->hw->desc->init_rx_desc(&priv->dma_erx[i].basic,
						     priv->use_riwt, priv->mode,
						     (i == rxsize - 1));
		else
			priv->hw->desc->init_rx_desc(&priv->dma_rx[i],
						     priv->use_riwt, priv->mode,
						     (i == rxsize - 1));
	for (i = 0; i < txsize; i++)
		if (priv->extend_desc)
			priv->hw->desc->init_tx_desc(&priv->dma_etx[i].basic,
						     priv->mode,
						     (i == txsize - 1));
		else
			priv->hw->desc->init_tx_desc(&priv->dma_tx[i],
						     priv->mode,
						     (i == txsize - 1));
}

static int stmmac_init_rx_buffers(struct stmmac_priv *priv, struct dma_desc *p,
				  int i)
{
	struct sk_buff *skb;

	skb = __netdev_alloc_skb(priv->dev, priv->dma_buf_sz + NET_IP_ALIGN,
				 GFP_KERNEL);
	if (!skb) {
		pr_err("%s: Rx init fails; skb is NULL\n", __func__);
		return -ENOMEM;
	}
	skb_reserve(skb, NET_IP_ALIGN);
	priv->rx_skbuff[i] = skb;
	priv->rx_skbuff_dma[i] = dma_map_single(priv->device, skb->data,
						priv->dma_buf_sz,
						DMA_FROM_DEVICE);
	if (dma_mapping_error(priv->device, priv->rx_skbuff_dma[i])) {
		pr_err("%s: DMA mapping error\n", __func__);
		dev_kfree_skb_any(skb);
		return -EINVAL;
	}

	p->des2 = priv->rx_skbuff_dma[i];

	if ((priv->hw->mode->init_desc3) &&
	    (priv->dma_buf_sz == BUF_SIZE_16KiB))
		priv->hw->mode->init_desc3(p);

	return 0;
}

static void stmmac_free_rx_buffers(struct stmmac_priv *priv, int i)
{
	if (priv->rx_skbuff[i]) {
		dma_unmap_single(priv->device, priv->rx_skbuff_dma[i],
				 priv->dma_buf_sz, DMA_FROM_DEVICE);
		dev_kfree_skb_any(priv->rx_skbuff[i]);
	}
	priv->rx_skbuff[i] = NULL;
}

/**
 * init_dma_desc_rings - init the RX/TX descriptor rings
 * @dev: net device structure
 * Description:  this function initializes the DMA RX/TX descriptors
 * and allocates the socket buffers. It suppors the chained and ring
 * modes.
 */
static int init_dma_desc_rings(struct net_device *dev)
{
	int i;
	struct stmmac_priv *priv = netdev_priv(dev);
	unsigned int txsize = priv->dma_tx_size;
	unsigned int rxsize = priv->dma_rx_size;
	unsigned int bfsize = 0;
	int ret = -ENOMEM;

	if (priv->hw->mode->set_16kib_bfsize)
		bfsize = priv->hw->mode->set_16kib_bfsize(dev->mtu);

	if (bfsize < BUF_SIZE_16KiB)
		bfsize = stmmac_set_bfsize(dev->mtu, priv->dma_buf_sz);

	priv->dma_buf_sz = bfsize;

	if (netif_msg_probe(priv))
		pr_debug("%s: txsize %d, rxsize %d, bfsize %d\n", __func__,
			 txsize, rxsize, bfsize);

	if (netif_msg_probe(priv)) {
		pr_debug("(%s) dma_rx_phy=0x%08x dma_tx_phy=0x%08x\n", __func__,
			 (u32) priv->dma_rx_phy, (u32) priv->dma_tx_phy);

		/* RX INITIALIZATION */
		pr_debug("\tSKB addresses:\nskb\t\tskb data\tdma data\n");
	}
	for (i = 0; i < rxsize; i++) {
		struct dma_desc *p;
		if (priv->extend_desc)
			p = &((priv->dma_erx + i)->basic);
		else
			p = priv->dma_rx + i;

		ret = stmmac_init_rx_buffers(priv, p, i);
		if (ret)
			goto err_init_rx_buffers;

		if (netif_msg_probe(priv))
			pr_debug("[%p]\t[%p]\t[%x]\n", priv->rx_skbuff[i],
				 priv->rx_skbuff[i]->data,
				 (unsigned int)priv->rx_skbuff_dma[i]);
	}
	priv->cur_rx = 0;
	priv->dirty_rx = (unsigned int)(i - rxsize);
	buf_sz = bfsize;

	/* Setup the chained descriptor addresses */
	if (priv->mode == STMMAC_CHAIN_MODE) {
		if (priv->extend_desc) {
			priv->hw->mode->init(priv->dma_erx, priv->dma_rx_phy,
					     rxsize, 1);
			priv->hw->mode->init(priv->dma_etx, priv->dma_tx_phy,
					     txsize, 1);
		} else {
			priv->hw->mode->init(priv->dma_rx, priv->dma_rx_phy,
					     rxsize, 0);
			priv->hw->mode->init(priv->dma_tx, priv->dma_tx_phy,
					     txsize, 0);
		}
	}

	/* TX INITIALIZATION */
	for (i = 0; i < txsize; i++) {
		struct dma_desc *p;
		if (priv->extend_desc)
			p = &((priv->dma_etx + i)->basic);
		else
			p = priv->dma_tx + i;
		p->des2 = 0;
		priv->tx_skbuff_dma[i].buf = 0;
		priv->tx_skbuff_dma[i].map_as_page = false;
		priv->tx_skbuff[i] = NULL;
	}

	priv->dirty_tx = 0;
	priv->cur_tx = 0;

	stmmac_clear_descriptors(priv);

	if (netif_msg_hw(priv))
		stmmac_display_rings(priv);

	return 0;
err_init_rx_buffers:
	while (--i >= 0)
		stmmac_free_rx_buffers(priv, i);
	return ret;
}

static void dma_free_rx_skbufs(struct stmmac_priv *priv)
{
	int i;

	for (i = 0; i < priv->dma_rx_size; i++)
		stmmac_free_rx_buffers(priv, i);
}

static void dma_free_tx_skbufs(struct stmmac_priv *priv)
{
	int i;

	for (i = 0; i < priv->dma_tx_size; i++) {
		struct dma_desc *p;

		if (priv->extend_desc)
			p = &((priv->dma_etx + i)->basic);
		else
			p = priv->dma_tx + i;

		if (priv->tx_skbuff_dma[i].buf) {
			if (priv->tx_skbuff_dma[i].map_as_page)
				dma_unmap_page(priv->device,
					       priv->tx_skbuff_dma[i].buf,
					       priv->hw->desc->get_tx_len(p),
					       DMA_TO_DEVICE);
			else
				dma_unmap_single(priv->device,
						 priv->tx_skbuff_dma[i].buf,
						 priv->hw->desc->get_tx_len(p),
						 DMA_TO_DEVICE);
		}

		if (priv->tx_skbuff[i] != NULL) {
			dev_kfree_skb_any(priv->tx_skbuff[i]);
			priv->tx_skbuff[i] = NULL;
			priv->tx_skbuff_dma[i].buf = 0;
			priv->tx_skbuff_dma[i].map_as_page = false;
		}
	}
}

static int alloc_dma_desc_resources(struct stmmac_priv *priv)
{
	unsigned int txsize = priv->dma_tx_size;
	unsigned int rxsize = priv->dma_rx_size;
	int ret = -ENOMEM;

	priv->rx_skbuff_dma = kmalloc_array(rxsize, sizeof(dma_addr_t),
					    GFP_KERNEL);
	if (!priv->rx_skbuff_dma)
		return -ENOMEM;

	priv->rx_skbuff = kmalloc_array(rxsize, sizeof(struct sk_buff *),
					GFP_KERNEL);
	if (!priv->rx_skbuff)
		goto err_rx_skbuff;

	priv->tx_skbuff_dma = kmalloc_array(txsize,
					    sizeof(*priv->tx_skbuff_dma),
					    GFP_KERNEL);
	if (!priv->tx_skbuff_dma)
		goto err_tx_skbuff_dma;

	priv->tx_skbuff = kmalloc_array(txsize, sizeof(struct sk_buff *),
					GFP_KERNEL);
	if (!priv->tx_skbuff)
		goto err_tx_skbuff;

	if (priv->extend_desc) {
		priv->dma_erx = dma_alloc_coherent(priv->device, rxsize *
						   sizeof(struct
							  dma_extended_desc),
						   &priv->dma_rx_phy,
						   GFP_KERNEL);
		if (!priv->dma_erx)
			goto err_dma;

		priv->dma_etx = dma_alloc_coherent(priv->device, txsize *
						   sizeof(struct
							  dma_extended_desc),
						   &priv->dma_tx_phy,
						   GFP_KERNEL);
		if (!priv->dma_etx) {
			dma_free_coherent(priv->device, priv->dma_rx_size *
					sizeof(struct dma_extended_desc),
					priv->dma_erx, priv->dma_rx_phy);
			goto err_dma;
		}
	} else {
		priv->dma_rx = dma_alloc_coherent(priv->device, rxsize *
						  sizeof(struct dma_desc),
						  &priv->dma_rx_phy,
						  GFP_KERNEL);
		if (!priv->dma_rx)
			goto err_dma;

		priv->dma_tx = dma_alloc_coherent(priv->device, txsize *
						  sizeof(struct dma_desc),
						  &priv->dma_tx_phy,
						  GFP_KERNEL);
		if (!priv->dma_tx) {
			dma_free_coherent(priv->device, priv->dma_rx_size *
					sizeof(struct dma_desc),
					priv->dma_rx, priv->dma_rx_phy);
			goto err_dma;
		}
	}

	return 0;

err_dma:
	kfree(priv->tx_skbuff);
err_tx_skbuff:
	kfree(priv->tx_skbuff_dma);
err_tx_skbuff_dma:
	kfree(priv->rx_skbuff);
err_rx_skbuff:
	kfree(priv->rx_skbuff_dma);
	return ret;
}

static void free_dma_desc_resources(struct stmmac_priv *priv)
{
	/* Release the DMA TX/RX socket buffers */
	dma_free_rx_skbufs(priv);
	dma_free_tx_skbufs(priv);

	/* Free DMA regions of consistent memory previously allocated */
	if (!priv->extend_desc) {
		dma_free_coherent(priv->device,
				  priv->dma_tx_size * sizeof(struct dma_desc),
				  priv->dma_tx, priv->dma_tx_phy);
		dma_free_coherent(priv->device,
				  priv->dma_rx_size * sizeof(struct dma_desc),
				  priv->dma_rx, priv->dma_rx_phy);
	} else {
		dma_free_coherent(priv->device, priv->dma_tx_size *
				  sizeof(struct dma_extended_desc),
				  priv->dma_etx, priv->dma_tx_phy);
		dma_free_coherent(priv->device, priv->dma_rx_size *
				  sizeof(struct dma_extended_desc),
				  priv->dma_erx, priv->dma_rx_phy);
	}
	kfree(priv->rx_skbuff_dma);
	kfree(priv->rx_skbuff);
	kfree(priv->tx_skbuff_dma);
	kfree(priv->tx_skbuff);
}

/**
 *  stmmac_dma_operation_mode - HW DMA operation mode
 *  @priv: driver private structure
 *  Description: it sets the DMA operation mode: tx/rx DMA thresholds
 *  or Store-And-Forward capability.
 */
static void stmmac_dma_operation_mode(struct stmmac_priv *priv)
{
	if (priv->plat->force_thresh_dma_mode)
		priv->hw->dma->dma_mode(priv->ioaddr, tc, tc);
	else if (priv->plat->force_sf_dma_mode || priv->plat->tx_coe) {
		/*
		 * In case of GMAC, SF mode can be enabled
		 * to perform the TX COE in HW. This depends on:
		 * 1) TX COE if actually supported
		 * 2) There is no bugged Jumbo frame support
		 *    that needs to not insert csum in the TDES.
		 */
		priv->hw->dma->dma_mode(priv->ioaddr, SF_DMA_MODE, SF_DMA_MODE);
		tc = SF_DMA_MODE;
	} else
		priv->hw->dma->dma_mode(priv->ioaddr, tc, SF_DMA_MODE);
}

/**
 * stmmac_tx_clean:
 * @priv: driver private structure
 * Description: it reclaims resources after transmission completes.
 */
static void stmmac_tx_clean(struct stmmac_priv *priv)
{
	unsigned int txsize = priv->dma_tx_size;

	spin_lock(&priv->tx_lock);

	priv->xstats.tx_clean++;

	while (priv->dirty_tx != priv->cur_tx) {
		int last;
		unsigned int entry = priv->dirty_tx % txsize;
		struct sk_buff *skb = priv->tx_skbuff[entry];
		struct dma_desc *p;

		if (priv->extend_desc)
			p = (struct dma_desc *)(priv->dma_etx + entry);
		else
			p = priv->dma_tx + entry;

		/* Check if the descriptor is owned by the DMA. */
		if (priv->hw->desc->get_tx_owner(p))
			break;

		/* Verify tx error by looking at the last segment. */
		last = priv->hw->desc->get_tx_ls(p);
		if (likely(last)) {
			int tx_error =
			    priv->hw->desc->tx_status(&priv->dev->stats,
						      &priv->xstats, p,
						      priv->ioaddr);
			if (likely(tx_error == 0)) {
				priv->dev->stats.tx_packets++;
				priv->xstats.tx_pkt_n++;
			} else
				priv->dev->stats.tx_errors++;

			stmmac_get_tx_hwtstamp(priv, entry, skb);
		}
		if (netif_msg_tx_done(priv))
			pr_debug("%s: curr %d, dirty %d\n", __func__,
				 priv->cur_tx, priv->dirty_tx);

		if (likely(priv->tx_skbuff_dma[entry].buf)) {
			if (priv->tx_skbuff_dma[entry].map_as_page)
				dma_unmap_page(priv->device,
					       priv->tx_skbuff_dma[entry].buf,
					       priv->hw->desc->get_tx_len(p),
					       DMA_TO_DEVICE);
			else
				dma_unmap_single(priv->device,
						 priv->tx_skbuff_dma[entry].buf,
						 priv->hw->desc->get_tx_len(p),
						 DMA_TO_DEVICE);
			priv->tx_skbuff_dma[entry].buf = 0;
			priv->tx_skbuff_dma[entry].map_as_page = false;
		}
		priv->hw->mode->clean_desc3(priv, p);

		if (likely(skb != NULL)) {
			dev_consume_skb_any(skb);
			priv->tx_skbuff[entry] = NULL;
		}

		priv->hw->desc->release_tx_desc(p, priv->mode);

		priv->dirty_tx++;
	}
	if (unlikely(netif_queue_stopped(priv->dev) &&
		     stmmac_tx_avail(priv) > STMMAC_TX_THRESH(priv))) {
		netif_tx_lock(priv->dev);
		if (netif_queue_stopped(priv->dev) &&
		    stmmac_tx_avail(priv) > STMMAC_TX_THRESH(priv)) {
			if (netif_msg_tx_done(priv))
				pr_debug("%s: restart transmit\n", __func__);
			netif_wake_queue(priv->dev);
		}
		netif_tx_unlock(priv->dev);
	}

	if ((priv->eee_enabled) && (!priv->tx_path_in_lpi_mode)) {
		stmmac_enable_eee_mode(priv);
		mod_timer(&priv->eee_ctrl_timer, STMMAC_LPI_T(eee_timer));
	}
	spin_unlock(&priv->tx_lock);
}

static inline void stmmac_enable_dma_irq(struct stmmac_priv *priv)
{
	priv->hw->dma->enable_dma_irq(priv->ioaddr);
}

static inline void stmmac_disable_dma_irq(struct stmmac_priv *priv)
{
	priv->hw->dma->disable_dma_irq(priv->ioaddr);
}

/**
 * stmmac_tx_err: irq tx error mng function
 * @priv: driver private structure
 * Description: it cleans the descriptors and restarts the transmission
 * in case of errors.
 */
static void stmmac_tx_err(struct stmmac_priv *priv)
{
	int i;
	int txsize = priv->dma_tx_size;
	netif_stop_queue(priv->dev);

	priv->hw->dma->stop_tx(priv->ioaddr);
	dma_free_tx_skbufs(priv);
	for (i = 0; i < txsize; i++)
		if (priv->extend_desc)
			priv->hw->desc->init_tx_desc(&priv->dma_etx[i].basic,
						     priv->mode,
						     (i == txsize - 1));
		else
			priv->hw->desc->init_tx_desc(&priv->dma_tx[i],
						     priv->mode,
						     (i == txsize - 1));
	priv->dirty_tx = 0;
	priv->cur_tx = 0;
	priv->hw->dma->start_tx(priv->ioaddr);

	priv->dev->stats.tx_errors++;
	netif_wake_queue(priv->dev);
}

/**
 * stmmac_dma_interrupt: DMA ISR
 * @priv: driver private structure
 * Description: this is the DMA ISR. It is called by the main ISR.
 * It calls the dwmac dma routine to understand which type of interrupt
 * happened. In case of there is a Normal interrupt and either TX or RX
 * interrupt happened so the NAPI is scheduled.
 */
static void stmmac_dma_interrupt(struct stmmac_priv *priv)
{
	int status;

	status = priv->hw->dma->dma_interrupt(priv->ioaddr, &priv->xstats);
	if (likely((status & handle_rx)) || (status & handle_tx)) {
		if (likely(napi_schedule_prep(&priv->napi))) {
			stmmac_disable_dma_irq(priv);
			__napi_schedule(&priv->napi);
		}
	}
	if (unlikely(status & tx_hard_error_bump_tc)) {
		/* Try to bump up the dma threshold on this failure */
		if (unlikely(tc != SF_DMA_MODE) && (tc <= 256)) {
			tc += 64;
			priv->hw->dma->dma_mode(priv->ioaddr, tc, SF_DMA_MODE);
			priv->xstats.threshold = tc;
		}
	} else if (unlikely(status == tx_hard_error))
		stmmac_tx_err(priv);
}

/**
 * stmmac_mmc_setup: setup the Mac Management Counters (MMC)
 * @priv: driver private structure
 * Description: this masks the MMC irq, in fact, the counters are managed in SW.
 */
static void stmmac_mmc_setup(struct stmmac_priv *priv)
{
	unsigned int mode = MMC_CNTRL_RESET_ON_READ | MMC_CNTRL_COUNTER_RESET |
	    MMC_CNTRL_PRESET | MMC_CNTRL_FULL_HALF_PRESET;

	dwmac_mmc_intr_all_mask(priv->ioaddr);

	if (priv->dma_cap.rmon) {
		dwmac_mmc_ctrl(priv->ioaddr, mode);
		memset(&priv->mmc, 0, sizeof(struct stmmac_counters));
	} else
		pr_info(" No MAC Management Counters available\n");
}

static u32 stmmac_get_synopsys_id(struct stmmac_priv *priv)
{
	u32 hwid = priv->hw->synopsys_uid;

	/* Check Synopsys Id (not available on old chips) */
	if (likely(hwid)) {
		u32 uid = ((hwid & 0x0000ff00) >> 8);
		u32 synid = (hwid & 0x000000ff);

		pr_info("stmmac - user ID: 0x%x, Synopsys ID: 0x%x\n",
			uid, synid);

		return synid;
	}
	return 0;
}

/**
 * stmmac_selec_desc_mode: to select among: normal/alternate/extend descriptors
 * @priv: driver private structure
 * Description: select the Enhanced/Alternate or Normal descriptors.
 * In case of Enhanced/Alternate, it looks at the extended descriptors are
 * supported by the HW cap. register.
 */
static void stmmac_selec_desc_mode(struct stmmac_priv *priv)
{
	if (priv->plat->enh_desc) {
		pr_info(" Enhanced/Alternate descriptors\n");

		/* GMAC older than 3.50 has no extended descriptors */
		if (priv->synopsys_id >= DWMAC_CORE_3_50) {
			pr_info("\tEnabled extended descriptors\n");
			priv->extend_desc = 1;
		} else
			pr_warn("Extended descriptors not supported\n");

		priv->hw->desc = &enh_desc_ops;
	} else {
		pr_info(" Normal descriptors\n");
		priv->hw->desc = &ndesc_ops;
	}
}

/**
 * stmmac_get_hw_features: get MAC capabilities from the HW cap. register.
 * @priv: driver private structure
 * Description:
 *  new GMAC chip generations have a new register to indicate the
 *  presence of the optional feature/functions.
 *  This can be also used to override the value passed through the
 *  platform and necessary for old MAC10/100 and GMAC chips.
 */
static int stmmac_get_hw_features(struct stmmac_priv *priv)
{
	u32 hw_cap = 0;

	if (priv->hw->dma->get_hw_feature) {
		hw_cap = priv->hw->dma->get_hw_feature(priv->ioaddr);

		priv->dma_cap.mbps_10_100 = (hw_cap & DMA_HW_FEAT_MIISEL);
		priv->dma_cap.mbps_1000 = (hw_cap & DMA_HW_FEAT_GMIISEL) >> 1;
		priv->dma_cap.half_duplex = (hw_cap & DMA_HW_FEAT_HDSEL) >> 2;
		priv->dma_cap.hash_filter = (hw_cap & DMA_HW_FEAT_HASHSEL) >> 4;
		priv->dma_cap.multi_addr = (hw_cap & DMA_HW_FEAT_ADDMAC) >> 5;
		priv->dma_cap.pcs = (hw_cap & DMA_HW_FEAT_PCSSEL) >> 6;
		priv->dma_cap.sma_mdio = (hw_cap & DMA_HW_FEAT_SMASEL) >> 8;
		priv->dma_cap.pmt_remote_wake_up =
		    (hw_cap & DMA_HW_FEAT_RWKSEL) >> 9;
		priv->dma_cap.pmt_magic_frame =
		    (hw_cap & DMA_HW_FEAT_MGKSEL) >> 10;
		/* MMC */
		priv->dma_cap.rmon = (hw_cap & DMA_HW_FEAT_MMCSEL) >> 11;
		/* IEEE 1588-2002 */
		priv->dma_cap.time_stamp =
		    (hw_cap & DMA_HW_FEAT_TSVER1SEL) >> 12;
		/* IEEE 1588-2008 */
		priv->dma_cap.atime_stamp =
		    (hw_cap & DMA_HW_FEAT_TSVER2SEL) >> 13;
		/* 802.3az - Energy-Efficient Ethernet (EEE) */
		priv->dma_cap.eee = (hw_cap & DMA_HW_FEAT_EEESEL) >> 14;
		priv->dma_cap.av = (hw_cap & DMA_HW_FEAT_AVSEL) >> 15;
		/* TX and RX csum */
		priv->dma_cap.tx_coe = (hw_cap & DMA_HW_FEAT_TXCOESEL) >> 16;
		priv->dma_cap.rx_coe_type1 =
		    (hw_cap & DMA_HW_FEAT_RXTYP1COE) >> 17;
		priv->dma_cap.rx_coe_type2 =
		    (hw_cap & DMA_HW_FEAT_RXTYP2COE) >> 18;
		priv->dma_cap.rxfifo_over_2048 =
		    (hw_cap & DMA_HW_FEAT_RXFIFOSIZE) >> 19;
		/* TX and RX number of channels */
		priv->dma_cap.number_rx_channel =
		    (hw_cap & DMA_HW_FEAT_RXCHCNT) >> 20;
		priv->dma_cap.number_tx_channel =
		    (hw_cap & DMA_HW_FEAT_TXCHCNT) >> 22;
		/* Alternate (enhanced) DESC mode */
		priv->dma_cap.enh_desc = (hw_cap & DMA_HW_FEAT_ENHDESSEL) >> 24;
	}

	return hw_cap;
}

/**
 * stmmac_check_ether_addr: check if the MAC addr is valid
 * @priv: driver private structure
 * Description:
 * it is to verify if the MAC address is valid, in case of failures it
 * generates a random MAC address
 */
static void stmmac_check_ether_addr(struct stmmac_priv *priv)
{
	if (!is_valid_ether_addr(priv->dev->dev_addr)) {
		priv->hw->mac->get_umac_addr(priv->hw,
					     priv->dev->dev_addr, 0);
		if (!is_valid_ether_addr(priv->dev->dev_addr))
			eth_hw_addr_random(priv->dev);
		pr_info("%s: device MAC address %pM\n", priv->dev->name,
			priv->dev->dev_addr);
	}
}

/**
 * stmmac_init_dma_engine: DMA init.
 * @priv: driver private structure
 * Description:
 * It inits the DMA invoking the specific MAC/GMAC callback.
 * Some DMA parameters can be passed from the platform;
 * in case of these are not passed a default is kept for the MAC or GMAC.
 */
static int stmmac_init_dma_engine(struct stmmac_priv *priv)
{
	int pbl = DEFAULT_DMA_PBL, fixed_burst = 0, burst_len = 0;
	int mixed_burst = 0;
	int atds = 0;

	if (priv->plat->dma_cfg) {
		pbl = priv->plat->dma_cfg->pbl;
		fixed_burst = priv->plat->dma_cfg->fixed_burst;
		mixed_burst = priv->plat->dma_cfg->mixed_burst;
		burst_len = priv->plat->dma_cfg->burst_len;
	}

	if (priv->extend_desc && (priv->mode == STMMAC_RING_MODE))
		atds = 1;

	return priv->hw->dma->init(priv->ioaddr, pbl, fixed_burst, mixed_burst,
				   burst_len, priv->dma_tx_phy,
				   priv->dma_rx_phy, atds);
}

/**
 * stmmac_tx_timer: mitigation sw timer for tx.
 * @data: data pointer
 * Description:
 * This is the timer handler to directly invoke the stmmac_tx_clean.
 */
static void stmmac_tx_timer(unsigned long data)
{
	struct stmmac_priv *priv = (struct stmmac_priv *)data;

	stmmac_tx_clean(priv);
}

/**
 * stmmac_init_tx_coalesce: init tx mitigation options.
 * @priv: driver private structure
 * Description:
 * This inits the transmit coalesce parameters: i.e. timer rate,
 * timer handler and default threshold used for enabling the
 * interrupt on completion bit.
 */
static void stmmac_init_tx_coalesce(struct stmmac_priv *priv)
{
	priv->tx_coal_frames = STMMAC_TX_FRAMES;
	priv->tx_coal_timer = STMMAC_COAL_TX_TIMER;
	init_timer(&priv->txtimer);
	priv->txtimer.expires = STMMAC_COAL_TIMER(priv->tx_coal_timer);
	priv->txtimer.data = (unsigned long)priv;
	priv->txtimer.function = stmmac_tx_timer;
	add_timer(&priv->txtimer);
}

/**
 * stmmac_hw_setup: setup mac in a usable state.
 *  @dev : pointer to the device structure.
 *  Description:
 *  This function sets up the ip in a usable state.
 *  Return value:
 *  0 on success and an appropriate (-)ve integer as defined in errno.h
 *  file on failure.
 */
static int stmmac_hw_setup(struct net_device *dev)
{
	struct stmmac_priv *priv = netdev_priv(dev);
	int ret;

	ret = init_dma_desc_rings(dev);
	if (ret < 0) {
		pr_err("%s: DMA descriptors initialization failed\n", __func__);
		return ret;
	}
	/* DMA initialization and SW reset */
	ret = stmmac_init_dma_engine(priv);
	if (ret < 0) {
		pr_err("%s: DMA engine initialization failed\n", __func__);
		return ret;
	}

	/* Copy the MAC addr into the HW  */
	priv->hw->mac->set_umac_addr(priv->hw, dev->dev_addr, 0);

	/* If required, perform hw setup of the bus. */
	if (priv->plat->bus_setup)
		priv->plat->bus_setup(priv->ioaddr);

	/* Initialize the MAC Core */
	priv->hw->mac->core_init(priv->hw, dev->mtu);
<<<<<<< HEAD
=======

	ret = priv->hw->mac->rx_ipc(priv->hw);
	if (!ret) {
		pr_warn(" RX IPC Checksum Offload disabled\n");
		priv->plat->rx_coe = STMMAC_RX_COE_NONE;
		priv->hw->rx_csum = 0;
	}
>>>>>>> 9e82bf01

	/* Enable the MAC Rx/Tx */
	stmmac_set_mac(priv->ioaddr, true);

	/* Set the HW DMA mode and the COE */
	stmmac_dma_operation_mode(priv);

	stmmac_mmc_setup(priv);

	ret = stmmac_init_ptp(priv);
	if (ret && ret != -EOPNOTSUPP)
		pr_warn("%s: failed PTP initialisation\n", __func__);

#ifdef CONFIG_STMMAC_DEBUG_FS
	ret = stmmac_init_fs(dev);
	if (ret < 0)
		pr_warn("%s: failed debugFS registration\n", __func__);
#endif
	/* Start the ball rolling... */
	pr_debug("%s: DMA RX/TX processes started...\n", dev->name);
	priv->hw->dma->start_tx(priv->ioaddr);
	priv->hw->dma->start_rx(priv->ioaddr);

	/* Dump DMA/MAC registers */
	if (netif_msg_hw(priv)) {
		priv->hw->mac->dump_regs(priv->hw);
		priv->hw->dma->dump_regs(priv->ioaddr);
	}
	priv->tx_lpi_timer = STMMAC_DEFAULT_TWT_LS;

	priv->eee_enabled = stmmac_eee_init(priv);

	stmmac_init_tx_coalesce(priv);

	if ((priv->use_riwt) && (priv->hw->dma->rx_watchdog)) {
		priv->rx_riwt = MAX_DMA_RIWT;
		priv->hw->dma->rx_watchdog(priv->ioaddr, MAX_DMA_RIWT);
	}

	if (priv->pcs && priv->hw->mac->ctrl_ane)
		priv->hw->mac->ctrl_ane(priv->hw, 0);

	return 0;
}

/**
 *  stmmac_open - open entry point of the driver
 *  @dev : pointer to the device structure.
 *  Description:
 *  This function is the open entry point of the driver.
 *  Return value:
 *  0 on success and an appropriate (-)ve integer as defined in errno.h
 *  file on failure.
 */
static int stmmac_open(struct net_device *dev)
{
	struct stmmac_priv *priv = netdev_priv(dev);
	int ret;

	stmmac_check_ether_addr(priv);

	if (priv->pcs != STMMAC_PCS_RGMII && priv->pcs != STMMAC_PCS_TBI &&
	    priv->pcs != STMMAC_PCS_RTBI) {
		ret = stmmac_init_phy(dev);
		if (ret) {
			pr_err("%s: Cannot attach to PHY (error: %d)\n",
			       __func__, ret);
			return ret;
		}
	}

	/* Extra statistics */
	memset(&priv->xstats, 0, sizeof(struct stmmac_extra_stats));
	priv->xstats.threshold = tc;

	/* Create and initialize the TX/RX descriptors chains. */
	priv->dma_tx_size = STMMAC_ALIGN(dma_txsize);
	priv->dma_rx_size = STMMAC_ALIGN(dma_rxsize);
	priv->dma_buf_sz = STMMAC_ALIGN(buf_sz);

	ret = alloc_dma_desc_resources(priv);
	if (ret < 0) {
		pr_err("%s: DMA descriptors allocation failed\n", __func__);
		goto dma_desc_error;
	}

	ret = stmmac_hw_setup(dev);
	if (ret < 0) {
		pr_err("%s: Hw setup failed\n", __func__);
		goto init_error;
	}

	if (priv->phydev)
		phy_start(priv->phydev);

	/* Request the IRQ lines */
	ret = request_irq(dev->irq, stmmac_interrupt,
			  IRQF_SHARED, dev->name, dev);
	if (unlikely(ret < 0)) {
		pr_err("%s: ERROR: allocating the IRQ %d (error: %d)\n",
		       __func__, dev->irq, ret);
		goto init_error;
	}

	/* Request the Wake IRQ in case of another line is used for WoL */
	if (priv->wol_irq != dev->irq) {
		ret = request_irq(priv->wol_irq, stmmac_interrupt,
				  IRQF_SHARED, dev->name, dev);
		if (unlikely(ret < 0)) {
			pr_err("%s: ERROR: allocating the WoL IRQ %d (%d)\n",
			       __func__, priv->wol_irq, ret);
			goto wolirq_error;
		}
	}

	/* Request the IRQ lines */
	if (priv->lpi_irq > 0) {
		ret = request_irq(priv->lpi_irq, stmmac_interrupt, IRQF_SHARED,
				  dev->name, dev);
		if (unlikely(ret < 0)) {
			pr_err("%s: ERROR: allocating the LPI IRQ %d (%d)\n",
			       __func__, priv->lpi_irq, ret);
			goto lpiirq_error;
		}
	}

	napi_enable(&priv->napi);
	netif_start_queue(dev);

	return 0;

lpiirq_error:
	if (priv->wol_irq != dev->irq)
		free_irq(priv->wol_irq, dev);
wolirq_error:
	free_irq(dev->irq, dev);

init_error:
	free_dma_desc_resources(priv);
dma_desc_error:
	if (priv->phydev)
		phy_disconnect(priv->phydev);

	return ret;
}

/**
 *  stmmac_release - close entry point of the driver
 *  @dev : device pointer.
 *  Description:
 *  This is the stop entry point of the driver.
 */
static int stmmac_release(struct net_device *dev)
{
	struct stmmac_priv *priv = netdev_priv(dev);

	if (priv->eee_enabled)
		del_timer_sync(&priv->eee_ctrl_timer);

	/* Stop and disconnect the PHY */
	if (priv->phydev) {
		phy_stop(priv->phydev);
		phy_disconnect(priv->phydev);
		priv->phydev = NULL;
	}

	netif_stop_queue(dev);

	napi_disable(&priv->napi);

	del_timer_sync(&priv->txtimer);

	/* Free the IRQ lines */
	free_irq(dev->irq, dev);
	if (priv->wol_irq != dev->irq)
		free_irq(priv->wol_irq, dev);
	if (priv->lpi_irq > 0)
		free_irq(priv->lpi_irq, dev);

	/* Stop TX/RX DMA and clear the descriptors */
	priv->hw->dma->stop_tx(priv->ioaddr);
	priv->hw->dma->stop_rx(priv->ioaddr);

	/* Release and free the Rx/Tx resources */
	free_dma_desc_resources(priv);

	/* Disable the MAC Rx/Tx */
	stmmac_set_mac(priv->ioaddr, false);

	netif_carrier_off(dev);

#ifdef CONFIG_STMMAC_DEBUG_FS
	stmmac_exit_fs();
#endif

	stmmac_release_ptp(priv);

	return 0;
}

/**
 *  stmmac_xmit: Tx entry point of the driver
 *  @skb : the socket buffer
 *  @dev : device pointer
 *  Description : this is the tx entry point of the driver.
 *  It programs the chain or the ring and supports oversized frames
 *  and SG feature.
 */
static netdev_tx_t stmmac_xmit(struct sk_buff *skb, struct net_device *dev)
{
	struct stmmac_priv *priv = netdev_priv(dev);
	unsigned int txsize = priv->dma_tx_size;
	unsigned int entry;
	int i, csum_insertion = 0, is_jumbo = 0;
	int nfrags = skb_shinfo(skb)->nr_frags;
	struct dma_desc *desc, *first;
	unsigned int nopaged_len = skb_headlen(skb);
	unsigned int enh_desc = priv->plat->enh_desc;

	if (unlikely(stmmac_tx_avail(priv) < nfrags + 1)) {
		if (!netif_queue_stopped(dev)) {
			netif_stop_queue(dev);
			/* This is a hard error, log it. */
			pr_err("%s: Tx Ring full when queue awake\n", __func__);
		}
		return NETDEV_TX_BUSY;
	}

	spin_lock(&priv->tx_lock);

	if (priv->tx_path_in_lpi_mode)
		stmmac_disable_eee_mode(priv);

	entry = priv->cur_tx % txsize;

	csum_insertion = (skb->ip_summed == CHECKSUM_PARTIAL);

	if (priv->extend_desc)
		desc = (struct dma_desc *)(priv->dma_etx + entry);
	else
		desc = priv->dma_tx + entry;

	first = desc;

	/* To program the descriptors according to the size of the frame */
	if (enh_desc)
		is_jumbo = priv->hw->mode->is_jumbo_frm(skb->len, enh_desc);

	if (likely(!is_jumbo)) {
		desc->des2 = dma_map_single(priv->device, skb->data,
					    nopaged_len, DMA_TO_DEVICE);
		if (dma_mapping_error(priv->device, desc->des2))
			goto dma_map_err;
		priv->tx_skbuff_dma[entry].buf = desc->des2;
		priv->hw->desc->prepare_tx_desc(desc, 1, nopaged_len,
						csum_insertion, priv->mode);
	} else {
		desc = first;
		entry = priv->hw->mode->jumbo_frm(priv, skb, csum_insertion);
		if (unlikely(entry < 0))
			goto dma_map_err;
	}

	for (i = 0; i < nfrags; i++) {
		const skb_frag_t *frag = &skb_shinfo(skb)->frags[i];
		int len = skb_frag_size(frag);

		priv->tx_skbuff[entry] = NULL;
		entry = (++priv->cur_tx) % txsize;
		if (priv->extend_desc)
			desc = (struct dma_desc *)(priv->dma_etx + entry);
		else
			desc = priv->dma_tx + entry;

		desc->des2 = skb_frag_dma_map(priv->device, frag, 0, len,
					      DMA_TO_DEVICE);
		if (dma_mapping_error(priv->device, desc->des2))
			goto dma_map_err; /* should reuse desc w/o issues */

		priv->tx_skbuff_dma[entry].buf = desc->des2;
		priv->tx_skbuff_dma[entry].map_as_page = true;
		priv->hw->desc->prepare_tx_desc(desc, 0, len, csum_insertion,
						priv->mode);
		wmb();
		priv->hw->desc->set_tx_owner(desc);
		wmb();
	}

	priv->tx_skbuff[entry] = skb;

	/* Finalize the latest segment. */
	priv->hw->desc->close_tx_desc(desc);

	wmb();
	/* According to the coalesce parameter the IC bit for the latest
	 * segment could be reset and the timer re-started to invoke the
	 * stmmac_tx function. This approach takes care about the fragments.
	 */
	priv->tx_count_frames += nfrags + 1;
	if (priv->tx_coal_frames > priv->tx_count_frames) {
		priv->hw->desc->clear_tx_ic(desc);
		priv->xstats.tx_reset_ic_bit++;
		mod_timer(&priv->txtimer,
			  STMMAC_COAL_TIMER(priv->tx_coal_timer));
	} else
		priv->tx_count_frames = 0;

	/* To avoid raise condition */
	priv->hw->desc->set_tx_owner(first);
	wmb();

	priv->cur_tx++;

	if (netif_msg_pktdata(priv)) {
		pr_debug("%s: curr %d dirty=%d entry=%d, first=%p, nfrags=%d",
			__func__, (priv->cur_tx % txsize),
			(priv->dirty_tx % txsize), entry, first, nfrags);

		if (priv->extend_desc)
			stmmac_display_ring((void *)priv->dma_etx, txsize, 1);
		else
			stmmac_display_ring((void *)priv->dma_tx, txsize, 0);

		pr_debug(">>> frame to be transmitted: ");
		print_pkt(skb->data, skb->len);
	}
	if (unlikely(stmmac_tx_avail(priv) <= (MAX_SKB_FRAGS + 1))) {
		if (netif_msg_hw(priv))
			pr_debug("%s: stop transmitted packets\n", __func__);
		netif_stop_queue(dev);
	}

	dev->stats.tx_bytes += skb->len;

	if (unlikely((skb_shinfo(skb)->tx_flags & SKBTX_HW_TSTAMP) &&
		     priv->hwts_tx_en)) {
		/* declare that device is doing timestamping */
		skb_shinfo(skb)->tx_flags |= SKBTX_IN_PROGRESS;
		priv->hw->desc->enable_tx_timestamp(first);
	}

	if (!priv->hwts_tx_en)
		skb_tx_timestamp(skb);

	priv->hw->dma->enable_dma_transmission(priv->ioaddr);

	spin_unlock(&priv->tx_lock);
	return NETDEV_TX_OK;

dma_map_err:
	dev_err(priv->device, "Tx dma map failed\n");
	dev_kfree_skb(skb);
	priv->dev->stats.tx_dropped++;
	return NETDEV_TX_OK;
}

static void stmmac_rx_vlan(struct net_device *dev, struct sk_buff *skb)
{
	struct ethhdr *ehdr;
	u16 vlanid;

	if ((dev->features & NETIF_F_HW_VLAN_CTAG_RX) ==
	    NETIF_F_HW_VLAN_CTAG_RX &&
	    !__vlan_get_tag(skb, &vlanid)) {
		/* pop the vlan tag */
		ehdr = (struct ethhdr *)skb->data;
		memmove(skb->data + VLAN_HLEN, ehdr, ETH_ALEN * 2);
		skb_pull(skb, VLAN_HLEN);
		__vlan_hwaccel_put_tag(skb, htons(ETH_P_8021Q), vlanid);
	}
}


/**
 * stmmac_rx_refill: refill used skb preallocated buffers
 * @priv: driver private structure
 * Description : this is to reallocate the skb for the reception process
 * that is based on zero-copy.
 */
static inline void stmmac_rx_refill(struct stmmac_priv *priv)
{
	unsigned int rxsize = priv->dma_rx_size;
	int bfsize = priv->dma_buf_sz;

	for (; priv->cur_rx - priv->dirty_rx > 0; priv->dirty_rx++) {
		unsigned int entry = priv->dirty_rx % rxsize;
		struct dma_desc *p;

		if (priv->extend_desc)
			p = (struct dma_desc *)(priv->dma_erx + entry);
		else
			p = priv->dma_rx + entry;

		if (likely(priv->rx_skbuff[entry] == NULL)) {
			struct sk_buff *skb;

			skb = netdev_alloc_skb_ip_align(priv->dev, bfsize);

			if (unlikely(skb == NULL))
				break;

			priv->rx_skbuff[entry] = skb;
			priv->rx_skbuff_dma[entry] =
			    dma_map_single(priv->device, skb->data, bfsize,
					   DMA_FROM_DEVICE);
			if (dma_mapping_error(priv->device,
					      priv->rx_skbuff_dma[entry])) {
				dev_err(priv->device, "Rx dma map failed\n");
				dev_kfree_skb(skb);
				break;
			}
			p->des2 = priv->rx_skbuff_dma[entry];

			priv->hw->mode->refill_desc3(priv, p);

			if (netif_msg_rx_status(priv))
				pr_debug("\trefill entry #%d\n", entry);
		}
		wmb();
		priv->hw->desc->set_rx_owner(p);
		wmb();
	}
}

/**
 * stmmac_rx_refill: refill used skb preallocated buffers
 * @priv: driver private structure
 * @limit: napi bugget.
 * Description :  this the function called by the napi poll method.
 * It gets all the frames inside the ring.
 */
static int stmmac_rx(struct stmmac_priv *priv, int limit)
{
	unsigned int rxsize = priv->dma_rx_size;
	unsigned int entry = priv->cur_rx % rxsize;
	unsigned int next_entry;
	unsigned int count = 0;
	int coe = priv->hw->rx_csum;

	if (netif_msg_rx_status(priv)) {
		pr_debug("%s: descriptor ring:\n", __func__);
		if (priv->extend_desc)
			stmmac_display_ring((void *)priv->dma_erx, rxsize, 1);
		else
			stmmac_display_ring((void *)priv->dma_rx, rxsize, 0);
	}
	while (count < limit) {
		int status;
		struct dma_desc *p;

		if (priv->extend_desc)
			p = (struct dma_desc *)(priv->dma_erx + entry);
		else
			p = priv->dma_rx + entry;

		if (priv->hw->desc->get_rx_owner(p))
			break;

		count++;

		next_entry = (++priv->cur_rx) % rxsize;
		if (priv->extend_desc)
			prefetch(priv->dma_erx + next_entry);
		else
			prefetch(priv->dma_rx + next_entry);

		/* read the status of the incoming frame */
		status = priv->hw->desc->rx_status(&priv->dev->stats,
						   &priv->xstats, p);
		if ((priv->extend_desc) && (priv->hw->desc->rx_extended_status))
			priv->hw->desc->rx_extended_status(&priv->dev->stats,
							   &priv->xstats,
							   priv->dma_erx +
							   entry);
		if (unlikely(status == discard_frame)) {
			priv->dev->stats.rx_errors++;
			if (priv->hwts_rx_en && !priv->extend_desc) {
				/* DESC2 & DESC3 will be overwitten by device
				 * with timestamp value, hence reinitialize
				 * them in stmmac_rx_refill() function so that
				 * device can reuse it.
				 */
				priv->rx_skbuff[entry] = NULL;
				dma_unmap_single(priv->device,
						 priv->rx_skbuff_dma[entry],
						 priv->dma_buf_sz,
						 DMA_FROM_DEVICE);
			}
		} else {
			struct sk_buff *skb;
			int frame_len;

			frame_len = priv->hw->desc->get_rx_frame_len(p, coe);

			/* ACS is set; GMAC core strips PAD/FCS for IEEE 802.3
			 * Type frames (LLC/LLC-SNAP)
			 */
			if (unlikely(status != llc_snap))
				frame_len -= ETH_FCS_LEN;

			if (netif_msg_rx_status(priv)) {
				pr_debug("\tdesc: %p [entry %d] buff=0x%x\n",
					 p, entry, p->des2);
				if (frame_len > ETH_FRAME_LEN)
					pr_debug("\tframe size %d, COE: %d\n",
						 frame_len, status);
			}
			skb = priv->rx_skbuff[entry];
			if (unlikely(!skb)) {
				pr_err("%s: Inconsistent Rx descriptor chain\n",
				       priv->dev->name);
				priv->dev->stats.rx_dropped++;
				break;
			}
			prefetch(skb->data - NET_IP_ALIGN);
			priv->rx_skbuff[entry] = NULL;

			stmmac_get_rx_hwtstamp(priv, entry, skb);

			skb_put(skb, frame_len);
			dma_unmap_single(priv->device,
					 priv->rx_skbuff_dma[entry],
					 priv->dma_buf_sz, DMA_FROM_DEVICE);

			if (netif_msg_pktdata(priv)) {
				pr_debug("frame received (%dbytes)", frame_len);
				print_pkt(skb->data, frame_len);
			}

			stmmac_rx_vlan(priv->dev, skb);

			skb->protocol = eth_type_trans(skb, priv->dev);

			if (unlikely(!coe))
				skb_checksum_none_assert(skb);
			else
				skb->ip_summed = CHECKSUM_UNNECESSARY;

			napi_gro_receive(&priv->napi, skb);

			priv->dev->stats.rx_packets++;
			priv->dev->stats.rx_bytes += frame_len;
		}
		entry = next_entry;
	}

	stmmac_rx_refill(priv);

	priv->xstats.rx_pkt_n += count;

	return count;
}

/**
 *  stmmac_poll - stmmac poll method (NAPI)
 *  @napi : pointer to the napi structure.
 *  @budget : maximum number of packets that the current CPU can receive from
 *	      all interfaces.
 *  Description :
 *  To look at the incoming frames and clear the tx resources.
 */
static int stmmac_poll(struct napi_struct *napi, int budget)
{
	struct stmmac_priv *priv = container_of(napi, struct stmmac_priv, napi);
	int work_done = 0;

	priv->xstats.napi_poll++;
	stmmac_tx_clean(priv);

	work_done = stmmac_rx(priv, budget);
	if (work_done < budget) {
		napi_complete(napi);
		stmmac_enable_dma_irq(priv);
	}
	return work_done;
}

/**
 *  stmmac_tx_timeout
 *  @dev : Pointer to net device structure
 *  Description: this function is called when a packet transmission fails to
 *   complete within a reasonable time. The driver will mark the error in the
 *   netdev structure and arrange for the device to be reset to a sane state
 *   in order to transmit a new packet.
 */
static void stmmac_tx_timeout(struct net_device *dev)
{
	struct stmmac_priv *priv = netdev_priv(dev);

	/* Clear Tx resources and restart transmitting again */
	stmmac_tx_err(priv);
}

/**
 *  stmmac_set_rx_mode - entry point for multicast addressing
 *  @dev : pointer to the device structure
 *  Description:
 *  This function is a driver entry point which gets called by the kernel
 *  whenever multicast addresses must be enabled/disabled.
 *  Return value:
 *  void.
 */
static void stmmac_set_rx_mode(struct net_device *dev)
{
	struct stmmac_priv *priv = netdev_priv(dev);

	spin_lock(&priv->lock);
	priv->hw->mac->set_filter(priv->hw, dev);
	spin_unlock(&priv->lock);
}

/**
 *  stmmac_change_mtu - entry point to change MTU size for the device.
 *  @dev : device pointer.
 *  @new_mtu : the new MTU size for the device.
 *  Description: the Maximum Transfer Unit (MTU) is used by the network layer
 *  to drive packet transmission. Ethernet has an MTU of 1500 octets
 *  (ETH_DATA_LEN). This value can be changed with ifconfig.
 *  Return value:
 *  0 on success and an appropriate (-)ve integer as defined in errno.h
 *  file on failure.
 */
static int stmmac_change_mtu(struct net_device *dev, int new_mtu)
{
	struct stmmac_priv *priv = netdev_priv(dev);
	int max_mtu;

	if (netif_running(dev)) {
		pr_err("%s: must be stopped to change its MTU\n", dev->name);
		return -EBUSY;
	}

	if (priv->plat->enh_desc)
		max_mtu = JUMBO_LEN;
	else
		max_mtu = SKB_MAX_HEAD(NET_SKB_PAD + NET_IP_ALIGN);

	if (priv->plat->maxmtu < max_mtu)
		max_mtu = priv->plat->maxmtu;

	if ((new_mtu < 46) || (new_mtu > max_mtu)) {
		pr_err("%s: invalid MTU, max MTU is: %d\n", dev->name, max_mtu);
		return -EINVAL;
	}

	dev->mtu = new_mtu;
	netdev_update_features(dev);

	return 0;
}

static netdev_features_t stmmac_fix_features(struct net_device *dev,
					     netdev_features_t features)
{
	struct stmmac_priv *priv = netdev_priv(dev);

	if (priv->plat->rx_coe == STMMAC_RX_COE_NONE)
		features &= ~NETIF_F_RXCSUM;

	if (!priv->plat->tx_coe)
		features &= ~NETIF_F_ALL_CSUM;

	/* Some GMAC devices have a bugged Jumbo frame support that
	 * needs to have the Tx COE disabled for oversized frames
	 * (due to limited buffer sizes). In this case we disable
	 * the TX csum insertionin the TDES and not use SF.
	 */
	if (priv->plat->bugged_jumbo && (dev->mtu > ETH_DATA_LEN))
		features &= ~NETIF_F_ALL_CSUM;

	return features;
}

static int stmmac_set_features(struct net_device *netdev,
			       netdev_features_t features)
{
	struct stmmac_priv *priv = netdev_priv(netdev);

	/* Keep the COE Type in case of csum is supporting */
	if (features & NETIF_F_RXCSUM)
		priv->hw->rx_csum = priv->plat->rx_coe;
	else
		priv->hw->rx_csum = 0;
	/* No check needed because rx_coe has been set before and it will be
	 * fixed in case of issue.
	 */
	priv->hw->mac->rx_ipc(priv->hw);

	return 0;
}

/**
 *  stmmac_interrupt - main ISR
 *  @irq: interrupt number.
 *  @dev_id: to pass the net device pointer.
 *  Description: this is the main driver interrupt service routine.
 *  It calls the DMA ISR and also the core ISR to manage PMT, MMC, LPI
 *  interrupts.
 */
static irqreturn_t stmmac_interrupt(int irq, void *dev_id)
{
	struct net_device *dev = (struct net_device *)dev_id;
	struct stmmac_priv *priv = netdev_priv(dev);

	if (priv->irq_wake)
		pm_wakeup_event(priv->device, 0);

	if (unlikely(!dev)) {
		pr_err("%s: invalid dev pointer\n", __func__);
		return IRQ_NONE;
	}

	/* To handle GMAC own interrupts */
	if (priv->plat->has_gmac) {
		int status = priv->hw->mac->host_irq_status(priv->hw,
							    &priv->xstats);
		if (unlikely(status)) {
			/* For LPI we need to save the tx status */
			if (status & CORE_IRQ_TX_PATH_IN_LPI_MODE)
				priv->tx_path_in_lpi_mode = true;
			if (status & CORE_IRQ_TX_PATH_EXIT_LPI_MODE)
				priv->tx_path_in_lpi_mode = false;
		}
	}

	/* To handle DMA interrupts */
	stmmac_dma_interrupt(priv);

	return IRQ_HANDLED;
}

#ifdef CONFIG_NET_POLL_CONTROLLER
/* Polling receive - used by NETCONSOLE and other diagnostic tools
 * to allow network I/O with interrupts disabled.
 */
static void stmmac_poll_controller(struct net_device *dev)
{
	disable_irq(dev->irq);
	stmmac_interrupt(dev->irq, dev);
	enable_irq(dev->irq);
}
#endif

/**
 *  stmmac_ioctl - Entry point for the Ioctl
 *  @dev: Device pointer.
 *  @rq: An IOCTL specefic structure, that can contain a pointer to
 *  a proprietary structure used to pass information to the driver.
 *  @cmd: IOCTL command
 *  Description:
 *  Currently it supports the phy_mii_ioctl(...) and HW time stamping.
 */
static int stmmac_ioctl(struct net_device *dev, struct ifreq *rq, int cmd)
{
	struct stmmac_priv *priv = netdev_priv(dev);
	int ret = -EOPNOTSUPP;

	if (!netif_running(dev))
		return -EINVAL;

	switch (cmd) {
	case SIOCGMIIPHY:
	case SIOCGMIIREG:
	case SIOCSMIIREG:
		if (!priv->phydev)
			return -EINVAL;
		ret = phy_mii_ioctl(priv->phydev, rq, cmd);
		break;
	case SIOCSHWTSTAMP:
		ret = stmmac_hwtstamp_ioctl(dev, rq);
		break;
	default:
		break;
	}

	return ret;
}

#ifdef CONFIG_STMMAC_DEBUG_FS
static struct dentry *stmmac_fs_dir;
static struct dentry *stmmac_rings_status;
static struct dentry *stmmac_dma_cap;

static void sysfs_display_ring(void *head, int size, int extend_desc,
			       struct seq_file *seq)
{
	int i;
	struct dma_extended_desc *ep = (struct dma_extended_desc *)head;
	struct dma_desc *p = (struct dma_desc *)head;

	for (i = 0; i < size; i++) {
		u64 x;
		if (extend_desc) {
			x = *(u64 *) ep;
			seq_printf(seq, "%d [0x%x]: 0x%x 0x%x 0x%x 0x%x\n",
				   i, (unsigned int)virt_to_phys(ep),
				   (unsigned int)x, (unsigned int)(x >> 32),
				   ep->basic.des2, ep->basic.des3);
			ep++;
		} else {
			x = *(u64 *) p;
			seq_printf(seq, "%d [0x%x]: 0x%x 0x%x 0x%x 0x%x\n",
				   i, (unsigned int)virt_to_phys(ep),
				   (unsigned int)x, (unsigned int)(x >> 32),
				   p->des2, p->des3);
			p++;
		}
		seq_printf(seq, "\n");
	}
}

static int stmmac_sysfs_ring_read(struct seq_file *seq, void *v)
{
	struct net_device *dev = seq->private;
	struct stmmac_priv *priv = netdev_priv(dev);
	unsigned int txsize = priv->dma_tx_size;
	unsigned int rxsize = priv->dma_rx_size;

	if (priv->extend_desc) {
		seq_printf(seq, "Extended RX descriptor ring:\n");
		sysfs_display_ring((void *)priv->dma_erx, rxsize, 1, seq);
		seq_printf(seq, "Extended TX descriptor ring:\n");
		sysfs_display_ring((void *)priv->dma_etx, txsize, 1, seq);
	} else {
		seq_printf(seq, "RX descriptor ring:\n");
		sysfs_display_ring((void *)priv->dma_rx, rxsize, 0, seq);
		seq_printf(seq, "TX descriptor ring:\n");
		sysfs_display_ring((void *)priv->dma_tx, txsize, 0, seq);
	}

	return 0;
}

static int stmmac_sysfs_ring_open(struct inode *inode, struct file *file)
{
	return single_open(file, stmmac_sysfs_ring_read, inode->i_private);
}

static const struct file_operations stmmac_rings_status_fops = {
	.owner = THIS_MODULE,
	.open = stmmac_sysfs_ring_open,
	.read = seq_read,
	.llseek = seq_lseek,
	.release = single_release,
};

static int stmmac_sysfs_dma_cap_read(struct seq_file *seq, void *v)
{
	struct net_device *dev = seq->private;
	struct stmmac_priv *priv = netdev_priv(dev);

	if (!priv->hw_cap_support) {
		seq_printf(seq, "DMA HW features not supported\n");
		return 0;
	}

	seq_printf(seq, "==============================\n");
	seq_printf(seq, "\tDMA HW features\n");
	seq_printf(seq, "==============================\n");

	seq_printf(seq, "\t10/100 Mbps %s\n",
		   (priv->dma_cap.mbps_10_100) ? "Y" : "N");
	seq_printf(seq, "\t1000 Mbps %s\n",
		   (priv->dma_cap.mbps_1000) ? "Y" : "N");
	seq_printf(seq, "\tHalf duple %s\n",
		   (priv->dma_cap.half_duplex) ? "Y" : "N");
	seq_printf(seq, "\tHash Filter: %s\n",
		   (priv->dma_cap.hash_filter) ? "Y" : "N");
	seq_printf(seq, "\tMultiple MAC address registers: %s\n",
		   (priv->dma_cap.multi_addr) ? "Y" : "N");
	seq_printf(seq, "\tPCS (TBI/SGMII/RTBI PHY interfatces): %s\n",
		   (priv->dma_cap.pcs) ? "Y" : "N");
	seq_printf(seq, "\tSMA (MDIO) Interface: %s\n",
		   (priv->dma_cap.sma_mdio) ? "Y" : "N");
	seq_printf(seq, "\tPMT Remote wake up: %s\n",
		   (priv->dma_cap.pmt_remote_wake_up) ? "Y" : "N");
	seq_printf(seq, "\tPMT Magic Frame: %s\n",
		   (priv->dma_cap.pmt_magic_frame) ? "Y" : "N");
	seq_printf(seq, "\tRMON module: %s\n",
		   (priv->dma_cap.rmon) ? "Y" : "N");
	seq_printf(seq, "\tIEEE 1588-2002 Time Stamp: %s\n",
		   (priv->dma_cap.time_stamp) ? "Y" : "N");
	seq_printf(seq, "\tIEEE 1588-2008 Advanced Time Stamp:%s\n",
		   (priv->dma_cap.atime_stamp) ? "Y" : "N");
	seq_printf(seq, "\t802.3az - Energy-Efficient Ethernet (EEE) %s\n",
		   (priv->dma_cap.eee) ? "Y" : "N");
	seq_printf(seq, "\tAV features: %s\n", (priv->dma_cap.av) ? "Y" : "N");
	seq_printf(seq, "\tChecksum Offload in TX: %s\n",
		   (priv->dma_cap.tx_coe) ? "Y" : "N");
	seq_printf(seq, "\tIP Checksum Offload (type1) in RX: %s\n",
		   (priv->dma_cap.rx_coe_type1) ? "Y" : "N");
	seq_printf(seq, "\tIP Checksum Offload (type2) in RX: %s\n",
		   (priv->dma_cap.rx_coe_type2) ? "Y" : "N");
	seq_printf(seq, "\tRXFIFO > 2048bytes: %s\n",
		   (priv->dma_cap.rxfifo_over_2048) ? "Y" : "N");
	seq_printf(seq, "\tNumber of Additional RX channel: %d\n",
		   priv->dma_cap.number_rx_channel);
	seq_printf(seq, "\tNumber of Additional TX channel: %d\n",
		   priv->dma_cap.number_tx_channel);
	seq_printf(seq, "\tEnhanced descriptors: %s\n",
		   (priv->dma_cap.enh_desc) ? "Y" : "N");

	return 0;
}

static int stmmac_sysfs_dma_cap_open(struct inode *inode, struct file *file)
{
	return single_open(file, stmmac_sysfs_dma_cap_read, inode->i_private);
}

static const struct file_operations stmmac_dma_cap_fops = {
	.owner = THIS_MODULE,
	.open = stmmac_sysfs_dma_cap_open,
	.read = seq_read,
	.llseek = seq_lseek,
	.release = single_release,
};

static int stmmac_init_fs(struct net_device *dev)
{
	/* Create debugfs entries */
	stmmac_fs_dir = debugfs_create_dir(STMMAC_RESOURCE_NAME, NULL);

	if (!stmmac_fs_dir || IS_ERR(stmmac_fs_dir)) {
		pr_err("ERROR %s, debugfs create directory failed\n",
		       STMMAC_RESOURCE_NAME);

		return -ENOMEM;
	}

	/* Entry to report DMA RX/TX rings */
	stmmac_rings_status = debugfs_create_file("descriptors_status",
						  S_IRUGO, stmmac_fs_dir, dev,
						  &stmmac_rings_status_fops);

	if (!stmmac_rings_status || IS_ERR(stmmac_rings_status)) {
		pr_info("ERROR creating stmmac ring debugfs file\n");
		debugfs_remove(stmmac_fs_dir);

		return -ENOMEM;
	}

	/* Entry to report the DMA HW features */
	stmmac_dma_cap = debugfs_create_file("dma_cap", S_IRUGO, stmmac_fs_dir,
					     dev, &stmmac_dma_cap_fops);

	if (!stmmac_dma_cap || IS_ERR(stmmac_dma_cap)) {
		pr_info("ERROR creating stmmac MMC debugfs file\n");
		debugfs_remove(stmmac_rings_status);
		debugfs_remove(stmmac_fs_dir);

		return -ENOMEM;
	}

	return 0;
}

static void stmmac_exit_fs(void)
{
	debugfs_remove(stmmac_rings_status);
	debugfs_remove(stmmac_dma_cap);
	debugfs_remove(stmmac_fs_dir);
}
#endif /* CONFIG_STMMAC_DEBUG_FS */

static const struct net_device_ops stmmac_netdev_ops = {
	.ndo_open = stmmac_open,
	.ndo_start_xmit = stmmac_xmit,
	.ndo_stop = stmmac_release,
	.ndo_change_mtu = stmmac_change_mtu,
	.ndo_fix_features = stmmac_fix_features,
	.ndo_set_features = stmmac_set_features,
	.ndo_set_rx_mode = stmmac_set_rx_mode,
	.ndo_tx_timeout = stmmac_tx_timeout,
	.ndo_do_ioctl = stmmac_ioctl,
#ifdef CONFIG_NET_POLL_CONTROLLER
	.ndo_poll_controller = stmmac_poll_controller,
#endif
	.ndo_set_mac_address = eth_mac_addr,
};

/**
 *  stmmac_hw_init - Init the MAC device
 *  @priv: driver private structure
 *  Description: this function detects which MAC device
 *  (GMAC/MAC10-100) has to attached, checks the HW capability
 *  (if supported) and sets the driver's features (for example
 *  to use the ring or chaine mode or support the normal/enh
 *  descriptor structure).
 */
static int stmmac_hw_init(struct stmmac_priv *priv)
{
	struct mac_device_info *mac;

	/* Identify the MAC HW device */
	if (priv->plat->has_gmac) {
		priv->dev->priv_flags |= IFF_UNICAST_FLT;
		mac = dwmac1000_setup(priv->ioaddr,
				      priv->plat->multicast_filter_bins,
				      priv->plat->unicast_filter_entries);
	} else {
		mac = dwmac100_setup(priv->ioaddr);
	}
	if (!mac)
		return -ENOMEM;

	priv->hw = mac;

	/* Get and dump the chip ID */
	priv->synopsys_id = stmmac_get_synopsys_id(priv);

	/* To use the chained or ring mode */
	if (chain_mode) {
		priv->hw->mode = &chain_mode_ops;
		pr_info(" Chain mode enabled\n");
		priv->mode = STMMAC_CHAIN_MODE;
	} else {
		priv->hw->mode = &ring_mode_ops;
		pr_info(" Ring mode enabled\n");
		priv->mode = STMMAC_RING_MODE;
	}

	/* Get the HW capability (new GMAC newer than 3.50a) */
	priv->hw_cap_support = stmmac_get_hw_features(priv);
	if (priv->hw_cap_support) {
		pr_info(" DMA HW capability register supported");

		/* We can override some gmac/dma configuration fields: e.g.
		 * enh_desc, tx_coe (e.g. that are passed through the
		 * platform) with the values from the HW capability
		 * register (if supported).
		 */
		priv->plat->enh_desc = priv->dma_cap.enh_desc;
		priv->plat->pmt = priv->dma_cap.pmt_remote_wake_up;

		priv->plat->tx_coe = priv->dma_cap.tx_coe;

		if (priv->dma_cap.rx_coe_type2)
			priv->plat->rx_coe = STMMAC_RX_COE_TYPE2;
		else if (priv->dma_cap.rx_coe_type1)
			priv->plat->rx_coe = STMMAC_RX_COE_TYPE1;

	} else
		pr_info(" No HW DMA feature register supported");

	/* To use alternate (extended) or normal descriptor structures */
	stmmac_selec_desc_mode(priv);

<<<<<<< HEAD
	ret = priv->hw->mac->rx_ipc(priv->hw);
	if (!ret) {
		pr_warn(" RX IPC Checksum Offload not configured.\n");
		priv->plat->rx_coe = STMMAC_RX_COE_NONE;
	}

	if (priv->plat->rx_coe)
=======
	if (priv->plat->rx_coe) {
		priv->hw->rx_csum = priv->plat->rx_coe;
>>>>>>> 9e82bf01
		pr_info(" RX Checksum Offload Engine supported (type %d)\n",
			priv->plat->rx_coe);
	}
	if (priv->plat->tx_coe)
		pr_info(" TX Checksum insertion supported\n");

	if (priv->plat->pmt) {
		pr_info(" Wake-Up On Lan supported\n");
		device_set_wakeup_capable(priv->device, 1);
	}

	return 0;
}

/**
 * stmmac_dvr_probe
 * @device: device pointer
 * @plat_dat: platform data pointer
 * @addr: iobase memory address
 * Description: this is the main probe function used to
 * call the alloc_etherdev, allocate the priv structure.
 */
struct stmmac_priv *stmmac_dvr_probe(struct device *device,
				     struct plat_stmmacenet_data *plat_dat,
				     void __iomem *addr)
{
	int ret = 0;
	struct net_device *ndev = NULL;
	struct stmmac_priv *priv;

	ndev = alloc_etherdev(sizeof(struct stmmac_priv));
	if (!ndev)
		return NULL;

	SET_NETDEV_DEV(ndev, device);

	priv = netdev_priv(ndev);
	priv->device = device;
	priv->dev = ndev;

	ether_setup(ndev);

	stmmac_set_ethtool_ops(ndev);
	priv->pause = pause;
	priv->plat = plat_dat;
	priv->ioaddr = addr;
	priv->dev->base_addr = (unsigned long)addr;

	/* Verify driver arguments */
	stmmac_verify_args();

	/* Override with kernel parameters if supplied XXX CRS XXX
	 * this needs to have multiple instances
	 */
	if ((phyaddr >= 0) && (phyaddr <= 31))
		priv->plat->phy_addr = phyaddr;

	priv->stmmac_clk = devm_clk_get(priv->device, STMMAC_RESOURCE_NAME);
	if (IS_ERR(priv->stmmac_clk)) {
		dev_warn(priv->device, "%s: warning: cannot get CSR clock\n",
			 __func__);
		ret = PTR_ERR(priv->stmmac_clk);
		goto error_clk_get;
	}
	clk_prepare_enable(priv->stmmac_clk);

	priv->stmmac_rst = devm_reset_control_get(priv->device,
						  STMMAC_RESOURCE_NAME);
	if (IS_ERR(priv->stmmac_rst)) {
		if (PTR_ERR(priv->stmmac_rst) == -EPROBE_DEFER) {
			ret = -EPROBE_DEFER;
			goto error_hw_init;
		}
		dev_info(priv->device, "no reset control found\n");
		priv->stmmac_rst = NULL;
	}
	if (priv->stmmac_rst)
		reset_control_deassert(priv->stmmac_rst);

	/* Init MAC and get the capabilities */
	ret = stmmac_hw_init(priv);
	if (ret)
		goto error_hw_init;

	ndev->netdev_ops = &stmmac_netdev_ops;

	ndev->hw_features = NETIF_F_SG | NETIF_F_IP_CSUM | NETIF_F_IPV6_CSUM |
			    NETIF_F_RXCSUM;
	ndev->features |= ndev->hw_features | NETIF_F_HIGHDMA;
	ndev->watchdog_timeo = msecs_to_jiffies(watchdog);
#ifdef STMMAC_VLAN_TAG_USED
	/* Both mac100 and gmac support receive VLAN tag detection */
	ndev->features |= NETIF_F_HW_VLAN_CTAG_RX;
#endif
	priv->msg_enable = netif_msg_init(debug, default_msg_level);

	if (flow_ctrl)
		priv->flow_ctrl = FLOW_AUTO;	/* RX/TX pause on */

	/* Rx Watchdog is available in the COREs newer than the 3.40.
	 * In some case, for example on bugged HW this feature
	 * has to be disable and this can be done by passing the
	 * riwt_off field from the platform.
	 */
	if ((priv->synopsys_id >= DWMAC_CORE_3_50) && (!priv->plat->riwt_off)) {
		priv->use_riwt = 1;
		pr_info(" Enable RX Mitigation via HW Watchdog Timer\n");
	}

	netif_napi_add(ndev, &priv->napi, stmmac_poll, 64);

	spin_lock_init(&priv->lock);
	spin_lock_init(&priv->tx_lock);

	ret = register_netdev(ndev);
	if (ret) {
		pr_err("%s: ERROR %i registering the device\n", __func__, ret);
		goto error_netdev_register;
	}

	/* If a specific clk_csr value is passed from the platform
	 * this means that the CSR Clock Range selection cannot be
	 * changed at run-time and it is fixed. Viceversa the driver'll try to
	 * set the MDC clock dynamically according to the csr actual
	 * clock input.
	 */
	if (!priv->plat->clk_csr)
		stmmac_clk_csr_set(priv);
	else
		priv->clk_csr = priv->plat->clk_csr;

	stmmac_check_pcs_mode(priv);

	if (priv->pcs != STMMAC_PCS_RGMII && priv->pcs != STMMAC_PCS_TBI &&
	    priv->pcs != STMMAC_PCS_RTBI) {
		/* MDIO bus Registration */
		ret = stmmac_mdio_register(ndev);
		if (ret < 0) {
			pr_debug("%s: MDIO bus (id: %d) registration failed",
				 __func__, priv->plat->bus_id);
			goto error_mdio_register;
		}
	}

	return priv;

error_mdio_register:
	unregister_netdev(ndev);
error_netdev_register:
	netif_napi_del(&priv->napi);
error_hw_init:
	clk_disable_unprepare(priv->stmmac_clk);
error_clk_get:
	free_netdev(ndev);

	return ERR_PTR(ret);
}

/**
 * stmmac_dvr_remove
 * @ndev: net device pointer
 * Description: this function resets the TX/RX processes, disables the MAC RX/TX
 * changes the link status, releases the DMA descriptor rings.
 */
int stmmac_dvr_remove(struct net_device *ndev)
{
	struct stmmac_priv *priv = netdev_priv(ndev);

	pr_info("%s:\n\tremoving driver", __func__);

	priv->hw->dma->stop_rx(priv->ioaddr);
	priv->hw->dma->stop_tx(priv->ioaddr);

	stmmac_set_mac(priv->ioaddr, false);
	if (priv->pcs != STMMAC_PCS_RGMII && priv->pcs != STMMAC_PCS_TBI &&
	    priv->pcs != STMMAC_PCS_RTBI)
		stmmac_mdio_unregister(ndev);
	netif_carrier_off(ndev);
	unregister_netdev(ndev);
	if (priv->stmmac_rst)
		reset_control_assert(priv->stmmac_rst);
	clk_disable_unprepare(priv->stmmac_clk);
	free_netdev(ndev);

	return 0;
}

#ifdef CONFIG_PM
int stmmac_suspend(struct net_device *ndev)
{
	struct stmmac_priv *priv = netdev_priv(ndev);
	unsigned long flags;

	if (!ndev || !netif_running(ndev))
		return 0;

	if (priv->phydev)
		phy_stop(priv->phydev);

	spin_lock_irqsave(&priv->lock, flags);

	netif_device_detach(ndev);
	netif_stop_queue(ndev);

	napi_disable(&priv->napi);

	/* Stop TX/RX DMA */
	priv->hw->dma->stop_tx(priv->ioaddr);
	priv->hw->dma->stop_rx(priv->ioaddr);

	stmmac_clear_descriptors(priv);

	/* Enable Power down mode by programming the PMT regs */
	if (device_may_wakeup(priv->device)) {
		priv->hw->mac->pmt(priv->hw, priv->wolopts);
		priv->irq_wake = 1;
	} else {
		stmmac_set_mac(priv->ioaddr, false);
		pinctrl_pm_select_sleep_state(priv->device);
		/* Disable clock in case of PWM is off */
		clk_disable_unprepare(priv->stmmac_clk);
	}
	spin_unlock_irqrestore(&priv->lock, flags);

	priv->oldlink = 0;
	priv->speed = 0;
	priv->oldduplex = -1;
	return 0;
}

int stmmac_resume(struct net_device *ndev)
{
	struct stmmac_priv *priv = netdev_priv(ndev);
	unsigned long flags;

	if (!netif_running(ndev))
		return 0;

	spin_lock_irqsave(&priv->lock, flags);

	/* Power Down bit, into the PM register, is cleared
	 * automatically as soon as a magic packet or a Wake-up frame
	 * is received. Anyway, it's better to manually clear
	 * this bit because it can generate problems while resuming
	 * from another devices (e.g. serial console).
	 */
	if (device_may_wakeup(priv->device)) {
		priv->hw->mac->pmt(priv->hw, 0);
		priv->irq_wake = 0;
	} else {
		pinctrl_pm_select_default_state(priv->device);
		/* enable the clk prevously disabled */
		clk_prepare_enable(priv->stmmac_clk);
		/* reset the phy so that it's ready */
		if (priv->mii)
			stmmac_mdio_reset(priv->mii);
	}

	netif_device_attach(ndev);

	stmmac_hw_setup(ndev);

	napi_enable(&priv->napi);

	netif_start_queue(ndev);

	spin_unlock_irqrestore(&priv->lock, flags);

	if (priv->phydev)
		phy_start(priv->phydev);

	return 0;
}
#endif /* CONFIG_PM */

/* Driver can be configured w/ and w/ both PCI and Platf drivers
 * depending on the configuration selected.
 */
static int __init stmmac_init(void)
{
	int ret;

	ret = stmmac_register_platform();
	if (ret)
		goto err;
	ret = stmmac_register_pci();
	if (ret)
		goto err_pci;
	return 0;
err_pci:
	stmmac_unregister_platform();
err:
	pr_err("stmmac: driver registration failed\n");
	return ret;
}

static void __exit stmmac_exit(void)
{
	stmmac_unregister_platform();
	stmmac_unregister_pci();
}

module_init(stmmac_init);
module_exit(stmmac_exit);

#ifndef MODULE
static int __init stmmac_cmdline_opt(char *str)
{
	char *opt;

	if (!str || !*str)
		return -EINVAL;
	while ((opt = strsep(&str, ",")) != NULL) {
		if (!strncmp(opt, "debug:", 6)) {
			if (kstrtoint(opt + 6, 0, &debug))
				goto err;
		} else if (!strncmp(opt, "phyaddr:", 8)) {
			if (kstrtoint(opt + 8, 0, &phyaddr))
				goto err;
		} else if (!strncmp(opt, "dma_txsize:", 11)) {
			if (kstrtoint(opt + 11, 0, &dma_txsize))
				goto err;
		} else if (!strncmp(opt, "dma_rxsize:", 11)) {
			if (kstrtoint(opt + 11, 0, &dma_rxsize))
				goto err;
		} else if (!strncmp(opt, "buf_sz:", 7)) {
			if (kstrtoint(opt + 7, 0, &buf_sz))
				goto err;
		} else if (!strncmp(opt, "tc:", 3)) {
			if (kstrtoint(opt + 3, 0, &tc))
				goto err;
		} else if (!strncmp(opt, "watchdog:", 9)) {
			if (kstrtoint(opt + 9, 0, &watchdog))
				goto err;
		} else if (!strncmp(opt, "flow_ctrl:", 10)) {
			if (kstrtoint(opt + 10, 0, &flow_ctrl))
				goto err;
		} else if (!strncmp(opt, "pause:", 6)) {
			if (kstrtoint(opt + 6, 0, &pause))
				goto err;
		} else if (!strncmp(opt, "eee_timer:", 10)) {
			if (kstrtoint(opt + 10, 0, &eee_timer))
				goto err;
		} else if (!strncmp(opt, "chain_mode:", 11)) {
			if (kstrtoint(opt + 11, 0, &chain_mode))
				goto err;
		}
	}
	return 0;

err:
	pr_err("%s: ERROR broken module parameter conversion", __func__);
	return -EINVAL;
}

__setup("stmmaceth=", stmmac_cmdline_opt);
#endif /* MODULE */

MODULE_DESCRIPTION("STMMAC 10/100/1000 Ethernet device driver");
MODULE_AUTHOR("Giuseppe Cavallaro <peppe.cavallaro@st.com>");
MODULE_LICENSE("GPL");<|MERGE_RESOLUTION|>--- conflicted
+++ resolved
@@ -321,16 +321,9 @@
 			priv->hw->mac->set_eee_timer(priv->hw,
 						     STMMAC_DEFAULT_LIT_LS,
 						     tx_lpi_timer);
-<<<<<<< HEAD
-		} else
-			/* Set HW EEE according to the speed */
-			priv->hw->mac->set_eee_pls(priv->hw,
-						   priv->phydev->link);
-=======
 		}
 		/* Set HW EEE according to the speed */
 		priv->hw->mac->set_eee_pls(priv->hw, priv->phydev->link);
->>>>>>> 9e82bf01
 
 		pr_debug("stmmac: Energy-Efficient Ethernet initialized\n");
 
@@ -1675,8 +1668,6 @@
 
 	/* Initialize the MAC Core */
 	priv->hw->mac->core_init(priv->hw, dev->mtu);
-<<<<<<< HEAD
-=======
 
 	ret = priv->hw->mac->rx_ipc(priv->hw);
 	if (!ret) {
@@ -1684,7 +1675,6 @@
 		priv->plat->rx_coe = STMMAC_RX_COE_NONE;
 		priv->hw->rx_csum = 0;
 	}
->>>>>>> 9e82bf01
 
 	/* Enable the MAC Rx/Tx */
 	stmmac_set_mac(priv->ioaddr, true);
@@ -2733,18 +2723,8 @@
 	/* To use alternate (extended) or normal descriptor structures */
 	stmmac_selec_desc_mode(priv);
 
-<<<<<<< HEAD
-	ret = priv->hw->mac->rx_ipc(priv->hw);
-	if (!ret) {
-		pr_warn(" RX IPC Checksum Offload not configured.\n");
-		priv->plat->rx_coe = STMMAC_RX_COE_NONE;
-	}
-
-	if (priv->plat->rx_coe)
-=======
 	if (priv->plat->rx_coe) {
 		priv->hw->rx_csum = priv->plat->rx_coe;
->>>>>>> 9e82bf01
 		pr_info(" RX Checksum Offload Engine supported (type %d)\n",
 			priv->plat->rx_coe);
 	}
