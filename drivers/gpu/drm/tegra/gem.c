/*
 * NVIDIA Tegra DRM GEM helper functions
 *
 * Copyright (C) 2012 Sascha Hauer, Pengutronix
 * Copyright (C) 2013-2015 NVIDIA CORPORATION, All rights reserved.
 *
 * Based on the GEM/CMA helpers
 *
 * Copyright (c) 2011 Samsung Electronics Co., Ltd.
 *
 * This program is free software; you can redistribute it and/or modify
 * it under the terms of the GNU General Public License version 2 as
 * published by the Free Software Foundation.
 */

#include <linux/dma-buf.h>
#include <linux/iommu.h>
#include <drm/tegra_drm.h>

#include "drm.h"
#include "gem.h"

static void tegra_bo_put(struct host1x_bo *bo)
{
	struct tegra_bo *obj = host1x_to_tegra_bo(bo);

	drm_gem_object_put_unlocked(&obj->gem);
}

static dma_addr_t tegra_bo_pin(struct host1x_bo *bo, struct sg_table **sgt)
{
	struct tegra_bo *obj = host1x_to_tegra_bo(bo);

	*sgt = obj->sgt;

	return obj->paddr;
}

static void tegra_bo_unpin(struct host1x_bo *bo, struct sg_table *sgt)
{
}

static void *tegra_bo_mmap(struct host1x_bo *bo)
{
	struct tegra_bo *obj = host1x_to_tegra_bo(bo);

	if (obj->vaddr)
		return obj->vaddr;
	else if (obj->gem.import_attach)
		return dma_buf_vmap(obj->gem.import_attach->dmabuf);
	else
		return vmap(obj->pages, obj->num_pages, VM_MAP,
			    pgprot_writecombine(PAGE_KERNEL));
}

static void tegra_bo_munmap(struct host1x_bo *bo, void *addr)
{
	struct tegra_bo *obj = host1x_to_tegra_bo(bo);

	if (obj->vaddr)
		return;
	else if (obj->gem.import_attach)
		dma_buf_vunmap(obj->gem.import_attach->dmabuf, addr);
	else
		vunmap(addr);
}

static void *tegra_bo_kmap(struct host1x_bo *bo, unsigned int page)
{
	struct tegra_bo *obj = host1x_to_tegra_bo(bo);

	if (obj->vaddr)
		return obj->vaddr + page * PAGE_SIZE;
	else if (obj->gem.import_attach)
		return dma_buf_kmap(obj->gem.import_attach->dmabuf, page);
	else
		return vmap(obj->pages + page, 1, VM_MAP,
			    pgprot_writecombine(PAGE_KERNEL));
}

static void tegra_bo_kunmap(struct host1x_bo *bo, unsigned int page,
			    void *addr)
{
	struct tegra_bo *obj = host1x_to_tegra_bo(bo);

	if (obj->vaddr)
		return;
	else if (obj->gem.import_attach)
		dma_buf_kunmap(obj->gem.import_attach->dmabuf, page, addr);
	else
		vunmap(addr);
}

static struct host1x_bo *tegra_bo_get(struct host1x_bo *bo)
{
	struct tegra_bo *obj = host1x_to_tegra_bo(bo);

	drm_gem_object_get(&obj->gem);

	return bo;
}

static const struct host1x_bo_ops tegra_bo_ops = {
	.get = tegra_bo_get,
	.put = tegra_bo_put,
	.pin = tegra_bo_pin,
	.unpin = tegra_bo_unpin,
	.mmap = tegra_bo_mmap,
	.munmap = tegra_bo_munmap,
	.kmap = tegra_bo_kmap,
	.kunmap = tegra_bo_kunmap,
};

static int tegra_bo_iommu_map(struct tegra_drm *tegra, struct tegra_bo *bo)
{
	int prot = IOMMU_READ | IOMMU_WRITE;
	ssize_t err;

	if (bo->mm)
		return -EBUSY;

	bo->mm = kzalloc(sizeof(*bo->mm), GFP_KERNEL);
	if (!bo->mm)
		return -ENOMEM;

	mutex_lock(&tegra->mm_lock);

	err = drm_mm_insert_node_generic(&tegra->mm,
					 bo->mm, bo->gem.size, PAGE_SIZE, 0, 0);
	if (err < 0) {
		dev_err(tegra->drm->dev, "out of I/O virtual memory: %zd\n",
			err);
		goto unlock;
	}

	bo->paddr = bo->mm->start;

	err = iommu_map_sg(tegra->domain, bo->paddr, bo->sgt->sgl,
			   bo->sgt->nents, prot);
	if (err < 0) {
		dev_err(tegra->drm->dev, "failed to map buffer: %zd\n", err);
		goto remove;
	}

	bo->size = err;

	mutex_unlock(&tegra->mm_lock);

	return 0;

remove:
	drm_mm_remove_node(bo->mm);
unlock:
	mutex_unlock(&tegra->mm_lock);
	kfree(bo->mm);
	return err;
}

static int tegra_bo_iommu_unmap(struct tegra_drm *tegra, struct tegra_bo *bo)
{
	if (!bo->mm)
		return 0;

	mutex_lock(&tegra->mm_lock);
	iommu_unmap(tegra->domain, bo->paddr, bo->size);
	drm_mm_remove_node(bo->mm);
	mutex_unlock(&tegra->mm_lock);

	kfree(bo->mm);

	return 0;
}

static struct tegra_bo *tegra_bo_alloc_object(struct drm_device *drm,
					      size_t size)
{
	struct tegra_bo *bo;
	int err;

	bo = kzalloc(sizeof(*bo), GFP_KERNEL);
	if (!bo)
		return ERR_PTR(-ENOMEM);

	host1x_bo_init(&bo->base, &tegra_bo_ops);
	size = round_up(size, PAGE_SIZE);

	err = drm_gem_object_init(drm, &bo->gem, size);
	if (err < 0)
		goto free;

	err = drm_gem_create_mmap_offset(&bo->gem);
	if (err < 0)
		goto release;

	return bo;

release:
	drm_gem_object_release(&bo->gem);
free:
	kfree(bo);
	return ERR_PTR(err);
}

static void tegra_bo_free(struct drm_device *drm, struct tegra_bo *bo)
{
	if (bo->pages) {
		drm_gem_put_pages(&bo->gem, bo->pages, true, true);
		sg_free_table(bo->sgt);
		kfree(bo->sgt);
	} else if (bo->vaddr) {
		dma_free_wc(drm->dev, bo->gem.size, bo->vaddr, bo->paddr);
	}
}

static int tegra_bo_get_pages(struct drm_device *drm, struct tegra_bo *bo)
{
	struct scatterlist *s;
	unsigned int i;

	bo->pages = drm_gem_get_pages(&bo->gem);
	if (IS_ERR(bo->pages))
		return PTR_ERR(bo->pages);

	bo->num_pages = bo->gem.size >> PAGE_SHIFT;

	bo->sgt = drm_prime_pages_to_sg(bo->pages, bo->num_pages);
	if (IS_ERR(bo->sgt))
		goto put_pages;

	/*
	 * Fake up the SG table so that dma_sync_sg_for_device() can be used
	 * to flush the pages associated with it.
	 *
	 * TODO: Replace this by drm_clflash_sg() once it can be implemented
	 * without relying on symbols that are not exported.
	 */
	for_each_sg(bo->sgt->sgl, s, bo->sgt->nents, i)
		sg_dma_address(s) = sg_phys(s);

	dma_sync_sg_for_device(drm->dev, bo->sgt->sgl, bo->sgt->nents,
			       DMA_TO_DEVICE);

	return 0;

put_pages:
	drm_gem_put_pages(&bo->gem, bo->pages, false, false);
	return PTR_ERR(bo->sgt);
}

static int tegra_bo_alloc(struct drm_device *drm, struct tegra_bo *bo)
{
	struct tegra_drm *tegra = drm->dev_private;
	int err;

	if (tegra->domain) {
		err = tegra_bo_get_pages(drm, bo);
		if (err < 0)
			return err;

		err = tegra_bo_iommu_map(tegra, bo);
		if (err < 0) {
			tegra_bo_free(drm, bo);
			return err;
		}
	} else {
		size_t size = bo->gem.size;

		bo->vaddr = dma_alloc_wc(drm->dev, size, &bo->paddr,
					 GFP_KERNEL | __GFP_NOWARN);
		if (!bo->vaddr) {
			dev_err(drm->dev,
				"failed to allocate buffer of size %zu\n",
				size);
			return -ENOMEM;
		}
	}

	return 0;
}

struct tegra_bo *tegra_bo_create(struct drm_device *drm, size_t size,
				 unsigned long flags)
{
	struct tegra_bo *bo;
	int err;

	bo = tegra_bo_alloc_object(drm, size);
	if (IS_ERR(bo))
		return bo;

	err = tegra_bo_alloc(drm, bo);
	if (err < 0)
		goto release;

	if (flags & DRM_TEGRA_GEM_CREATE_TILED)
		bo->tiling.mode = TEGRA_BO_TILING_MODE_TILED;

	if (flags & DRM_TEGRA_GEM_CREATE_BOTTOM_UP)
		bo->flags |= TEGRA_BO_BOTTOM_UP;

	return bo;

release:
	drm_gem_object_release(&bo->gem);
	kfree(bo);
	return ERR_PTR(err);
}

struct tegra_bo *tegra_bo_create_with_handle(struct drm_file *file,
					     struct drm_device *drm,
					     size_t size,
					     unsigned long flags,
					     u32 *handle)
{
	struct tegra_bo *bo;
	int err;

	bo = tegra_bo_create(drm, size, flags);
	if (IS_ERR(bo))
		return bo;

	err = drm_gem_handle_create(file, &bo->gem, handle);
	if (err) {
		tegra_bo_free_object(&bo->gem);
		return ERR_PTR(err);
	}

	drm_gem_object_put_unlocked(&bo->gem);

	return bo;
}

static struct tegra_bo *tegra_bo_import(struct drm_device *drm,
					struct dma_buf *buf)
{
	struct tegra_drm *tegra = drm->dev_private;
	struct dma_buf_attachment *attach;
	struct tegra_bo *bo;
	int err;

	bo = tegra_bo_alloc_object(drm, buf->size);
	if (IS_ERR(bo))
		return bo;

	attach = dma_buf_attach(buf, drm->dev);
	if (IS_ERR(attach)) {
		err = PTR_ERR(attach);
		goto free;
	}

	get_dma_buf(buf);

	bo->sgt = dma_buf_map_attachment(attach, DMA_TO_DEVICE);
	if (IS_ERR(bo->sgt)) {
		err = PTR_ERR(bo->sgt);
		goto detach;
	}

	if (tegra->domain) {
		err = tegra_bo_iommu_map(tegra, bo);
		if (err < 0)
			goto detach;
	} else {
		if (bo->sgt->nents > 1) {
			err = -EINVAL;
			goto detach;
		}

		bo->paddr = sg_dma_address(bo->sgt->sgl);
	}

	bo->gem.import_attach = attach;

	return bo;

detach:
	if (!IS_ERR_OR_NULL(bo->sgt))
		dma_buf_unmap_attachment(attach, bo->sgt, DMA_TO_DEVICE);

	dma_buf_detach(buf, attach);
	dma_buf_put(buf);
free:
	drm_gem_object_release(&bo->gem);
	kfree(bo);
	return ERR_PTR(err);
}

void tegra_bo_free_object(struct drm_gem_object *gem)
{
	struct tegra_drm *tegra = gem->dev->dev_private;
	struct tegra_bo *bo = to_tegra_bo(gem);

	if (tegra->domain)
		tegra_bo_iommu_unmap(tegra, bo);

	if (gem->import_attach) {
		dma_buf_unmap_attachment(gem->import_attach, bo->sgt,
					 DMA_TO_DEVICE);
		drm_prime_gem_destroy(gem, NULL);
	} else {
		tegra_bo_free(gem->dev, bo);
	}

	drm_gem_object_release(gem);
	kfree(bo);
}

int tegra_bo_dumb_create(struct drm_file *file, struct drm_device *drm,
			 struct drm_mode_create_dumb *args)
{
	unsigned int min_pitch = DIV_ROUND_UP(args->width * args->bpp, 8);
	struct tegra_drm *tegra = drm->dev_private;
	struct tegra_bo *bo;

	args->pitch = round_up(min_pitch, tegra->pitch_align);
	args->size = args->pitch * args->height;

	bo = tegra_bo_create_with_handle(file, drm, args->size, 0,
					 &args->handle);
	if (IS_ERR(bo))
		return PTR_ERR(bo);

	return 0;
}

<<<<<<< HEAD
=======
int tegra_bo_dumb_map_offset(struct drm_file *file, struct drm_device *drm,
			     u32 handle, u64 *offset)
{
	struct drm_gem_object *gem;
	struct tegra_bo *bo;

	gem = drm_gem_object_lookup(file, handle);
	if (!gem) {
		dev_err(drm->dev, "failed to lookup GEM object\n");
		return -EINVAL;
	}

	bo = to_tegra_bo(gem);

	*offset = drm_vma_node_offset_addr(&bo->gem.vma_node);

	drm_gem_object_put_unlocked(gem);

	return 0;
}

>>>>>>> ec73c4cf
static int tegra_bo_fault(struct vm_fault *vmf)
{
	struct vm_area_struct *vma = vmf->vma;
	struct drm_gem_object *gem = vma->vm_private_data;
	struct tegra_bo *bo = to_tegra_bo(gem);
	struct page *page;
	pgoff_t offset;
	int err;

	if (!bo->pages)
		return VM_FAULT_SIGBUS;

	offset = (vmf->address - vma->vm_start) >> PAGE_SHIFT;
	page = bo->pages[offset];

	err = vm_insert_page(vma, vmf->address, page);
	switch (err) {
	case -EAGAIN:
	case 0:
	case -ERESTARTSYS:
	case -EINTR:
	case -EBUSY:
		return VM_FAULT_NOPAGE;

	case -ENOMEM:
		return VM_FAULT_OOM;
	}

	return VM_FAULT_SIGBUS;
}

const struct vm_operations_struct tegra_bo_vm_ops = {
	.fault = tegra_bo_fault,
	.open = drm_gem_vm_open,
	.close = drm_gem_vm_close,
};

static int tegra_gem_mmap(struct drm_gem_object *gem,
			  struct vm_area_struct *vma)
{
	struct tegra_bo *bo = to_tegra_bo(gem);

	if (!bo->pages) {
		unsigned long vm_pgoff = vma->vm_pgoff;
		int err;

		/*
		 * Clear the VM_PFNMAP flag that was set by drm_gem_mmap(),
		 * and set the vm_pgoff (used as a fake buffer offset by DRM)
		 * to 0 as we want to map the whole buffer.
		 */
		vma->vm_flags &= ~VM_PFNMAP;
		vma->vm_pgoff = 0;

		err = dma_mmap_wc(gem->dev->dev, vma, bo->vaddr, bo->paddr,
				  gem->size);
		if (err < 0) {
			drm_gem_vm_close(vma);
			return err;
		}

		vma->vm_pgoff = vm_pgoff;
	} else {
		pgprot_t prot = vm_get_page_prot(vma->vm_flags);

		vma->vm_flags |= VM_MIXEDMAP;
		vma->vm_flags &= ~VM_PFNMAP;

		vma->vm_page_prot = pgprot_writecombine(prot);
	}

	return 0;
}

int tegra_drm_mmap(struct file *file, struct vm_area_struct *vma)
{
	struct drm_gem_object *gem;
	int err;

	err = drm_gem_mmap(file, vma);
	if (err < 0)
		return err;

	gem = vma->vm_private_data;

	return tegra_gem_mmap(gem, vma);
}

static struct sg_table *
tegra_gem_prime_map_dma_buf(struct dma_buf_attachment *attach,
			    enum dma_data_direction dir)
{
	struct drm_gem_object *gem = attach->dmabuf->priv;
	struct tegra_bo *bo = to_tegra_bo(gem);
	struct sg_table *sgt;

	sgt = kmalloc(sizeof(*sgt), GFP_KERNEL);
	if (!sgt)
		return NULL;

	if (bo->pages) {
		struct scatterlist *sg;
		unsigned int i;

		if (sg_alloc_table(sgt, bo->num_pages, GFP_KERNEL))
			goto free;

		for_each_sg(sgt->sgl, sg, bo->num_pages, i)
			sg_set_page(sg, bo->pages[i], PAGE_SIZE, 0);

		if (dma_map_sg(attach->dev, sgt->sgl, sgt->nents, dir) == 0)
			goto free;
	} else {
		if (sg_alloc_table(sgt, 1, GFP_KERNEL))
			goto free;

		sg_dma_address(sgt->sgl) = bo->paddr;
		sg_dma_len(sgt->sgl) = gem->size;
	}

	return sgt;

free:
	sg_free_table(sgt);
	kfree(sgt);
	return NULL;
}

static void tegra_gem_prime_unmap_dma_buf(struct dma_buf_attachment *attach,
					  struct sg_table *sgt,
					  enum dma_data_direction dir)
{
	struct drm_gem_object *gem = attach->dmabuf->priv;
	struct tegra_bo *bo = to_tegra_bo(gem);

	if (bo->pages)
		dma_unmap_sg(attach->dev, sgt->sgl, sgt->nents, dir);

	sg_free_table(sgt);
	kfree(sgt);
}

static void tegra_gem_prime_release(struct dma_buf *buf)
{
	drm_gem_dmabuf_release(buf);
}

static void *tegra_gem_prime_kmap_atomic(struct dma_buf *buf,
					 unsigned long page)
{
	return NULL;
}

static void tegra_gem_prime_kunmap_atomic(struct dma_buf *buf,
					  unsigned long page,
					  void *addr)
{
}

static void *tegra_gem_prime_kmap(struct dma_buf *buf, unsigned long page)
{
	return NULL;
}

static void tegra_gem_prime_kunmap(struct dma_buf *buf, unsigned long page,
				   void *addr)
{
}

static int tegra_gem_prime_mmap(struct dma_buf *buf, struct vm_area_struct *vma)
{
	struct drm_gem_object *gem = buf->priv;
	int err;

	err = drm_gem_mmap_obj(gem, gem->size, vma);
	if (err < 0)
		return err;

	return tegra_gem_mmap(gem, vma);
}

static void *tegra_gem_prime_vmap(struct dma_buf *buf)
{
	struct drm_gem_object *gem = buf->priv;
	struct tegra_bo *bo = to_tegra_bo(gem);

	return bo->vaddr;
}

static void tegra_gem_prime_vunmap(struct dma_buf *buf, void *vaddr)
{
}

static const struct dma_buf_ops tegra_gem_prime_dmabuf_ops = {
	.map_dma_buf = tegra_gem_prime_map_dma_buf,
	.unmap_dma_buf = tegra_gem_prime_unmap_dma_buf,
	.release = tegra_gem_prime_release,
	.map_atomic = tegra_gem_prime_kmap_atomic,
	.unmap_atomic = tegra_gem_prime_kunmap_atomic,
	.map = tegra_gem_prime_kmap,
	.unmap = tegra_gem_prime_kunmap,
	.mmap = tegra_gem_prime_mmap,
	.vmap = tegra_gem_prime_vmap,
	.vunmap = tegra_gem_prime_vunmap,
};

struct dma_buf *tegra_gem_prime_export(struct drm_device *drm,
				       struct drm_gem_object *gem,
				       int flags)
{
	DEFINE_DMA_BUF_EXPORT_INFO(exp_info);

	exp_info.ops = &tegra_gem_prime_dmabuf_ops;
	exp_info.size = gem->size;
	exp_info.flags = flags;
	exp_info.priv = gem;

	return drm_gem_dmabuf_export(drm, &exp_info);
}

struct drm_gem_object *tegra_gem_prime_import(struct drm_device *drm,
					      struct dma_buf *buf)
{
	struct tegra_bo *bo;

	if (buf->ops == &tegra_gem_prime_dmabuf_ops) {
		struct drm_gem_object *gem = buf->priv;

		if (gem->dev == drm) {
			drm_gem_object_get(gem);
			return gem;
		}
	}

	bo = tegra_bo_import(drm, buf);
	if (IS_ERR(bo))
		return ERR_CAST(bo);

	return &bo->gem;
}<|MERGE_RESOLUTION|>--- conflicted
+++ resolved
@@ -423,30 +423,6 @@
 	return 0;
 }
 
-<<<<<<< HEAD
-=======
-int tegra_bo_dumb_map_offset(struct drm_file *file, struct drm_device *drm,
-			     u32 handle, u64 *offset)
-{
-	struct drm_gem_object *gem;
-	struct tegra_bo *bo;
-
-	gem = drm_gem_object_lookup(file, handle);
-	if (!gem) {
-		dev_err(drm->dev, "failed to lookup GEM object\n");
-		return -EINVAL;
-	}
-
-	bo = to_tegra_bo(gem);
-
-	*offset = drm_vma_node_offset_addr(&bo->gem.vma_node);
-
-	drm_gem_object_put_unlocked(gem);
-
-	return 0;
-}
-
->>>>>>> ec73c4cf
 static int tegra_bo_fault(struct vm_fault *vmf)
 {
 	struct vm_area_struct *vma = vmf->vma;
