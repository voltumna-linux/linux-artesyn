/*
 * Copyright 2014 Advanced Micro Devices, Inc.
 *
 * Permission is hereby granted, free of charge, to any person obtaining a
 * copy of this software and associated documentation files (the "Software"),
 * to deal in the Software without restriction, including without limitation
 * the rights to use, copy, modify, merge, publish, distribute, sublicense,
 * and/or sell copies of the Software, and to permit persons to whom the
 * Software is furnished to do so, subject to the following conditions:
 *
 * The above copyright notice and this permission notice shall be included in
 * all copies or substantial portions of the Software.
 *
 * THE SOFTWARE IS PROVIDED "AS IS", WITHOUT WARRANTY OF ANY KIND, EXPRESS OR
 * IMPLIED, INCLUDING BUT NOT LIMITED TO THE WARRANTIES OF MERCHANTABILITY,
 * FITNESS FOR A PARTICULAR PURPOSE AND NONINFRINGEMENT.  IN NO EVENT SHALL
 * THE COPYRIGHT HOLDER(S) OR AUTHOR(S) BE LIABLE FOR ANY CLAIM, DAMAGES OR
 * OTHER LIABILITY, WHETHER IN AN ACTION OF CONTRACT, TORT OR OTHERWISE,
 * ARISING FROM, OUT OF OR IN CONNECTION WITH THE SOFTWARE OR THE USE OR
 * OTHER DEALINGS IN THE SOFTWARE.
 */

#include <linux/bsearch.h>
#include <linux/pci.h>
#include <linux/slab.h>
#include "kfd_priv.h"
#include "kfd_device_queue_manager.h"
#include "kfd_pm4_headers_vi.h"
#include "cwsr_trap_handler.h"
#include "kfd_iommu.h"

#define MQD_SIZE_ALIGNED 768

/*
 * kfd_locked is used to lock the kfd driver during suspend or reset
 * once locked, kfd driver will stop any further GPU execution.
 * create process (open) will return -EAGAIN.
 */
static atomic_t kfd_locked = ATOMIC_INIT(0);

#ifdef KFD_SUPPORT_IOMMU_V2
static const struct kfd_device_info kaveri_device_info = {
	.asic_family = CHIP_KAVERI,
	.max_pasid_bits = 16,
	/* max num of queues for KV.TODO should be a dynamic value */
	.max_no_of_hqd	= 24,
	.doorbell_size  = 4,
	.ih_ring_entry_size = 4 * sizeof(uint32_t),
	.event_interrupt_class = &event_interrupt_class_cik,
	.num_of_watch_points = 4,
	.mqd_size_aligned = MQD_SIZE_ALIGNED,
	.supports_cwsr = false,
	.needs_iommu_device = true,
	.needs_pci_atomics = false,
	.num_sdma_engines = 2,
<<<<<<< HEAD
=======
	.num_sdma_queues_per_engine = 2,
>>>>>>> f9885ef8
};

static const struct kfd_device_info carrizo_device_info = {
	.asic_family = CHIP_CARRIZO,
	.max_pasid_bits = 16,
	/* max num of queues for CZ.TODO should be a dynamic value */
	.max_no_of_hqd	= 24,
	.doorbell_size  = 4,
	.ih_ring_entry_size = 4 * sizeof(uint32_t),
	.event_interrupt_class = &event_interrupt_class_cik,
	.num_of_watch_points = 4,
	.mqd_size_aligned = MQD_SIZE_ALIGNED,
	.supports_cwsr = true,
	.needs_iommu_device = true,
	.needs_pci_atomics = false,
	.num_sdma_engines = 2,
<<<<<<< HEAD
=======
	.num_sdma_queues_per_engine = 2,
>>>>>>> f9885ef8
};

static const struct kfd_device_info raven_device_info = {
	.asic_family = CHIP_RAVEN,
	.max_pasid_bits = 16,
	.max_no_of_hqd  = 24,
	.doorbell_size  = 8,
	.ih_ring_entry_size = 8 * sizeof(uint32_t),
	.event_interrupt_class = &event_interrupt_class_v9,
	.num_of_watch_points = 4,
	.mqd_size_aligned = MQD_SIZE_ALIGNED,
	.supports_cwsr = true,
	.needs_iommu_device = true,
	.needs_pci_atomics = true,
	.num_sdma_engines = 1,
<<<<<<< HEAD
=======
	.num_sdma_queues_per_engine = 2,
>>>>>>> f9885ef8
};
#endif

static const struct kfd_device_info hawaii_device_info = {
	.asic_family = CHIP_HAWAII,
	.max_pasid_bits = 16,
	/* max num of queues for KV.TODO should be a dynamic value */
	.max_no_of_hqd	= 24,
	.doorbell_size  = 4,
	.ih_ring_entry_size = 4 * sizeof(uint32_t),
	.event_interrupt_class = &event_interrupt_class_cik,
	.num_of_watch_points = 4,
	.mqd_size_aligned = MQD_SIZE_ALIGNED,
	.supports_cwsr = false,
	.needs_iommu_device = false,
	.needs_pci_atomics = false,
	.num_sdma_engines = 2,
<<<<<<< HEAD
=======
	.num_sdma_queues_per_engine = 2,
>>>>>>> f9885ef8
};

static const struct kfd_device_info tonga_device_info = {
	.asic_family = CHIP_TONGA,
	.max_pasid_bits = 16,
	.max_no_of_hqd  = 24,
	.doorbell_size  = 4,
	.ih_ring_entry_size = 4 * sizeof(uint32_t),
	.event_interrupt_class = &event_interrupt_class_cik,
	.num_of_watch_points = 4,
	.mqd_size_aligned = MQD_SIZE_ALIGNED,
	.supports_cwsr = false,
	.needs_iommu_device = false,
	.needs_pci_atomics = true,
	.num_sdma_engines = 2,
<<<<<<< HEAD
};

static const struct kfd_device_info tonga_vf_device_info = {
	.asic_family = CHIP_TONGA,
	.max_pasid_bits = 16,
	.max_no_of_hqd  = 24,
	.doorbell_size  = 4,
	.ih_ring_entry_size = 4 * sizeof(uint32_t),
	.event_interrupt_class = &event_interrupt_class_cik,
	.num_of_watch_points = 4,
	.mqd_size_aligned = MQD_SIZE_ALIGNED,
	.supports_cwsr = false,
	.needs_iommu_device = false,
	.needs_pci_atomics = false,
	.num_sdma_engines = 2,
=======
	.num_sdma_queues_per_engine = 2,
>>>>>>> f9885ef8
};

static const struct kfd_device_info fiji_device_info = {
	.asic_family = CHIP_FIJI,
	.max_pasid_bits = 16,
	.max_no_of_hqd  = 24,
	.doorbell_size  = 4,
	.ih_ring_entry_size = 4 * sizeof(uint32_t),
	.event_interrupt_class = &event_interrupt_class_cik,
	.num_of_watch_points = 4,
	.mqd_size_aligned = MQD_SIZE_ALIGNED,
	.supports_cwsr = true,
	.needs_iommu_device = false,
	.needs_pci_atomics = true,
	.num_sdma_engines = 2,
<<<<<<< HEAD
=======
	.num_sdma_queues_per_engine = 2,
>>>>>>> f9885ef8
};

static const struct kfd_device_info fiji_vf_device_info = {
	.asic_family = CHIP_FIJI,
	.max_pasid_bits = 16,
	.max_no_of_hqd  = 24,
	.doorbell_size  = 4,
	.ih_ring_entry_size = 4 * sizeof(uint32_t),
	.event_interrupt_class = &event_interrupt_class_cik,
	.num_of_watch_points = 4,
	.mqd_size_aligned = MQD_SIZE_ALIGNED,
	.supports_cwsr = true,
	.needs_iommu_device = false,
	.needs_pci_atomics = false,
	.num_sdma_engines = 2,
<<<<<<< HEAD
=======
	.num_sdma_queues_per_engine = 2,
>>>>>>> f9885ef8
};


static const struct kfd_device_info polaris10_device_info = {
	.asic_family = CHIP_POLARIS10,
	.max_pasid_bits = 16,
	.max_no_of_hqd  = 24,
	.doorbell_size  = 4,
	.ih_ring_entry_size = 4 * sizeof(uint32_t),
	.event_interrupt_class = &event_interrupt_class_cik,
	.num_of_watch_points = 4,
	.mqd_size_aligned = MQD_SIZE_ALIGNED,
	.supports_cwsr = true,
	.needs_iommu_device = false,
	.needs_pci_atomics = true,
	.num_sdma_engines = 2,
<<<<<<< HEAD
=======
	.num_sdma_queues_per_engine = 2,
>>>>>>> f9885ef8
};

static const struct kfd_device_info polaris10_vf_device_info = {
	.asic_family = CHIP_POLARIS10,
	.max_pasid_bits = 16,
	.max_no_of_hqd  = 24,
	.doorbell_size  = 4,
	.ih_ring_entry_size = 4 * sizeof(uint32_t),
	.event_interrupt_class = &event_interrupt_class_cik,
	.num_of_watch_points = 4,
	.mqd_size_aligned = MQD_SIZE_ALIGNED,
	.supports_cwsr = true,
	.needs_iommu_device = false,
	.needs_pci_atomics = false,
	.num_sdma_engines = 2,
<<<<<<< HEAD
=======
	.num_sdma_queues_per_engine = 2,
>>>>>>> f9885ef8
};

static const struct kfd_device_info polaris11_device_info = {
	.asic_family = CHIP_POLARIS11,
	.max_pasid_bits = 16,
	.max_no_of_hqd  = 24,
	.doorbell_size  = 4,
	.ih_ring_entry_size = 4 * sizeof(uint32_t),
	.event_interrupt_class = &event_interrupt_class_cik,
	.num_of_watch_points = 4,
	.mqd_size_aligned = MQD_SIZE_ALIGNED,
	.supports_cwsr = true,
	.needs_iommu_device = false,
	.needs_pci_atomics = true,
	.num_sdma_engines = 2,
<<<<<<< HEAD
=======
	.num_sdma_queues_per_engine = 2,
>>>>>>> f9885ef8
};

static const struct kfd_device_info vega10_device_info = {
	.asic_family = CHIP_VEGA10,
	.max_pasid_bits = 16,
	.max_no_of_hqd  = 24,
	.doorbell_size  = 8,
	.ih_ring_entry_size = 8 * sizeof(uint32_t),
	.event_interrupt_class = &event_interrupt_class_v9,
	.num_of_watch_points = 4,
	.mqd_size_aligned = MQD_SIZE_ALIGNED,
	.supports_cwsr = true,
	.needs_iommu_device = false,
	.needs_pci_atomics = false,
	.num_sdma_engines = 2,
<<<<<<< HEAD
=======
	.num_sdma_queues_per_engine = 2,
>>>>>>> f9885ef8
};

static const struct kfd_device_info vega10_vf_device_info = {
	.asic_family = CHIP_VEGA10,
	.max_pasid_bits = 16,
	.max_no_of_hqd  = 24,
	.doorbell_size  = 8,
	.ih_ring_entry_size = 8 * sizeof(uint32_t),
	.event_interrupt_class = &event_interrupt_class_v9,
	.num_of_watch_points = 4,
	.mqd_size_aligned = MQD_SIZE_ALIGNED,
	.supports_cwsr = true,
	.needs_iommu_device = false,
	.needs_pci_atomics = false,
	.num_sdma_engines = 2,
<<<<<<< HEAD
=======
	.num_sdma_queues_per_engine = 2,
>>>>>>> f9885ef8
};

static const struct kfd_device_info vega20_device_info = {
	.asic_family = CHIP_VEGA20,
	.max_pasid_bits = 16,
	.max_no_of_hqd	= 24,
	.doorbell_size	= 8,
	.ih_ring_entry_size = 8 * sizeof(uint32_t),
	.event_interrupt_class = &event_interrupt_class_v9,
	.num_of_watch_points = 4,
	.mqd_size_aligned = MQD_SIZE_ALIGNED,
	.supports_cwsr = true,
	.needs_iommu_device = false,
	.needs_pci_atomics = false,
	.num_sdma_engines = 2,
	.num_sdma_queues_per_engine = 8,
};

struct kfd_deviceid {
	unsigned short did;
	const struct kfd_device_info *device_info;
};

static const struct kfd_deviceid supported_devices[] = {
#ifdef KFD_SUPPORT_IOMMU_V2
	{ 0x1304, &kaveri_device_info },	/* Kaveri */
	{ 0x1305, &kaveri_device_info },	/* Kaveri */
	{ 0x1306, &kaveri_device_info },	/* Kaveri */
	{ 0x1307, &kaveri_device_info },	/* Kaveri */
	{ 0x1309, &kaveri_device_info },	/* Kaveri */
	{ 0x130A, &kaveri_device_info },	/* Kaveri */
	{ 0x130B, &kaveri_device_info },	/* Kaveri */
	{ 0x130C, &kaveri_device_info },	/* Kaveri */
	{ 0x130D, &kaveri_device_info },	/* Kaveri */
	{ 0x130E, &kaveri_device_info },	/* Kaveri */
	{ 0x130F, &kaveri_device_info },	/* Kaveri */
	{ 0x1310, &kaveri_device_info },	/* Kaveri */
	{ 0x1311, &kaveri_device_info },	/* Kaveri */
	{ 0x1312, &kaveri_device_info },	/* Kaveri */
	{ 0x1313, &kaveri_device_info },	/* Kaveri */
	{ 0x1315, &kaveri_device_info },	/* Kaveri */
	{ 0x1316, &kaveri_device_info },	/* Kaveri */
	{ 0x1317, &kaveri_device_info },	/* Kaveri */
	{ 0x1318, &kaveri_device_info },	/* Kaveri */
	{ 0x131B, &kaveri_device_info },	/* Kaveri */
	{ 0x131C, &kaveri_device_info },	/* Kaveri */
	{ 0x131D, &kaveri_device_info },	/* Kaveri */
	{ 0x9870, &carrizo_device_info },	/* Carrizo */
	{ 0x9874, &carrizo_device_info },	/* Carrizo */
	{ 0x9875, &carrizo_device_info },	/* Carrizo */
	{ 0x9876, &carrizo_device_info },	/* Carrizo */
	{ 0x9877, &carrizo_device_info },	/* Carrizo */
	{ 0x15DD, &raven_device_info },		/* Raven */
#endif
	{ 0x67A0, &hawaii_device_info },	/* Hawaii */
	{ 0x67A1, &hawaii_device_info },	/* Hawaii */
	{ 0x67A2, &hawaii_device_info },	/* Hawaii */
	{ 0x67A8, &hawaii_device_info },	/* Hawaii */
	{ 0x67A9, &hawaii_device_info },	/* Hawaii */
	{ 0x67AA, &hawaii_device_info },	/* Hawaii */
	{ 0x67B0, &hawaii_device_info },	/* Hawaii */
	{ 0x67B1, &hawaii_device_info },	/* Hawaii */
	{ 0x67B8, &hawaii_device_info },	/* Hawaii */
	{ 0x67B9, &hawaii_device_info },	/* Hawaii */
	{ 0x67BA, &hawaii_device_info },	/* Hawaii */
	{ 0x67BE, &hawaii_device_info },	/* Hawaii */
	{ 0x6920, &tonga_device_info },		/* Tonga */
	{ 0x6921, &tonga_device_info },		/* Tonga */
	{ 0x6928, &tonga_device_info },		/* Tonga */
	{ 0x6929, &tonga_device_info },		/* Tonga */
	{ 0x692B, &tonga_device_info },		/* Tonga */
	{ 0x6938, &tonga_device_info },		/* Tonga */
	{ 0x6939, &tonga_device_info },		/* Tonga */
	{ 0x7300, &fiji_device_info },		/* Fiji */
	{ 0x730F, &fiji_vf_device_info },	/* Fiji vf*/
	{ 0x67C0, &polaris10_device_info },	/* Polaris10 */
	{ 0x67C1, &polaris10_device_info },	/* Polaris10 */
	{ 0x67C2, &polaris10_device_info },	/* Polaris10 */
	{ 0x67C4, &polaris10_device_info },	/* Polaris10 */
	{ 0x67C7, &polaris10_device_info },	/* Polaris10 */
	{ 0x67C8, &polaris10_device_info },	/* Polaris10 */
	{ 0x67C9, &polaris10_device_info },	/* Polaris10 */
	{ 0x67CA, &polaris10_device_info },	/* Polaris10 */
	{ 0x67CC, &polaris10_device_info },	/* Polaris10 */
	{ 0x67CF, &polaris10_device_info },	/* Polaris10 */
	{ 0x67D0, &polaris10_vf_device_info },	/* Polaris10 vf*/
	{ 0x67DF, &polaris10_device_info },	/* Polaris10 */
	{ 0x67E0, &polaris11_device_info },	/* Polaris11 */
	{ 0x67E1, &polaris11_device_info },	/* Polaris11 */
	{ 0x67E3, &polaris11_device_info },	/* Polaris11 */
	{ 0x67E7, &polaris11_device_info },	/* Polaris11 */
	{ 0x67E8, &polaris11_device_info },	/* Polaris11 */
	{ 0x67E9, &polaris11_device_info },	/* Polaris11 */
	{ 0x67EB, &polaris11_device_info },	/* Polaris11 */
	{ 0x67EF, &polaris11_device_info },	/* Polaris11 */
	{ 0x67FF, &polaris11_device_info },	/* Polaris11 */
	{ 0x6860, &vega10_device_info },	/* Vega10 */
	{ 0x6861, &vega10_device_info },	/* Vega10 */
	{ 0x6862, &vega10_device_info },	/* Vega10 */
	{ 0x6863, &vega10_device_info },	/* Vega10 */
	{ 0x6864, &vega10_device_info },	/* Vega10 */
	{ 0x6867, &vega10_device_info },	/* Vega10 */
	{ 0x6868, &vega10_device_info },	/* Vega10 */
	{ 0x686C, &vega10_vf_device_info },	/* Vega10  vf*/
	{ 0x687F, &vega10_device_info },	/* Vega10 */
	{ 0x66a0, &vega20_device_info },	/* Vega20 */
	{ 0x66a1, &vega20_device_info },	/* Vega20 */
	{ 0x66a2, &vega20_device_info },	/* Vega20 */
	{ 0x66a3, &vega20_device_info },	/* Vega20 */
	{ 0x66a7, &vega20_device_info },	/* Vega20 */
	{ 0x66af, &vega20_device_info }		/* Vega20 */
};

static int kfd_gtt_sa_init(struct kfd_dev *kfd, unsigned int buf_size,
				unsigned int chunk_size);
static void kfd_gtt_sa_fini(struct kfd_dev *kfd);

static int kfd_resume(struct kfd_dev *kfd);

static const struct kfd_device_info *lookup_device_info(unsigned short did)
{
	size_t i;

	for (i = 0; i < ARRAY_SIZE(supported_devices); i++) {
		if (supported_devices[i].did == did) {
			WARN_ON(!supported_devices[i].device_info);
			return supported_devices[i].device_info;
		}
	}

	dev_warn(kfd_device, "DID %04x is missing in supported_devices\n",
		 did);

	return NULL;
}

struct kfd_dev *kgd2kfd_probe(struct kgd_dev *kgd,
	struct pci_dev *pdev, const struct kfd2kgd_calls *f2g)
{
	struct kfd_dev *kfd;
	int ret;
	const struct kfd_device_info *device_info =
					lookup_device_info(pdev->device);

	if (!device_info) {
		dev_err(kfd_device, "kgd2kfd_probe failed\n");
		return NULL;
	}

	kfd = kzalloc(sizeof(*kfd), GFP_KERNEL);
	if (!kfd)
		return NULL;

	/* Allow BIF to recode atomics to PCIe 3.0 AtomicOps.
	 * 32 and 64-bit requests are possible and must be
	 * supported.
	 */
	ret = pci_enable_atomic_ops_to_root(pdev,
			PCI_EXP_DEVCAP2_ATOMIC_COMP32 |
			PCI_EXP_DEVCAP2_ATOMIC_COMP64);
	if (device_info->needs_pci_atomics && ret < 0) {
		dev_info(kfd_device,
			 "skipped device %x:%x, PCI rejects atomics\n",
			 pdev->vendor, pdev->device);
		kfree(kfd);
		return NULL;
	} else if (!ret)
		kfd->pci_atomic_requested = true;

	kfd->kgd = kgd;
	kfd->device_info = device_info;
	kfd->pdev = pdev;
	kfd->init_complete = false;
	kfd->kfd2kgd = f2g;

	mutex_init(&kfd->doorbell_mutex);
	memset(&kfd->doorbell_available_index, 0,
		sizeof(kfd->doorbell_available_index));

	return kfd;
}

static void kfd_cwsr_init(struct kfd_dev *kfd)
{
	if (cwsr_enable && kfd->device_info->supports_cwsr) {
		if (kfd->device_info->asic_family < CHIP_VEGA10) {
			BUILD_BUG_ON(sizeof(cwsr_trap_gfx8_hex) > PAGE_SIZE);
			kfd->cwsr_isa = cwsr_trap_gfx8_hex;
			kfd->cwsr_isa_size = sizeof(cwsr_trap_gfx8_hex);
		} else {
			BUILD_BUG_ON(sizeof(cwsr_trap_gfx9_hex) > PAGE_SIZE);
			kfd->cwsr_isa = cwsr_trap_gfx9_hex;
			kfd->cwsr_isa_size = sizeof(cwsr_trap_gfx9_hex);
		}

		kfd->cwsr_enabled = true;
	}
}

bool kgd2kfd_device_init(struct kfd_dev *kfd,
			 const struct kgd2kfd_shared_resources *gpu_resources)
{
	unsigned int size;

	kfd->mec_fw_version = kfd->kfd2kgd->get_fw_version(kfd->kgd,
			KGD_ENGINE_MEC1);
	kfd->sdma_fw_version = kfd->kfd2kgd->get_fw_version(kfd->kgd,
			KGD_ENGINE_SDMA1);
	kfd->shared_resources = *gpu_resources;

	kfd->vm_info.first_vmid_kfd = ffs(gpu_resources->compute_vmid_bitmap)-1;
	kfd->vm_info.last_vmid_kfd = fls(gpu_resources->compute_vmid_bitmap)-1;
	kfd->vm_info.vmid_num_kfd = kfd->vm_info.last_vmid_kfd
			- kfd->vm_info.first_vmid_kfd + 1;

	/* Verify module parameters regarding mapped process number*/
	if ((hws_max_conc_proc < 0)
			|| (hws_max_conc_proc > kfd->vm_info.vmid_num_kfd)) {
		dev_err(kfd_device,
			"hws_max_conc_proc %d must be between 0 and %d, use %d instead\n",
			hws_max_conc_proc, kfd->vm_info.vmid_num_kfd,
			kfd->vm_info.vmid_num_kfd);
		kfd->max_proc_per_quantum = kfd->vm_info.vmid_num_kfd;
	} else
		kfd->max_proc_per_quantum = hws_max_conc_proc;

	/* calculate max size of mqds needed for queues */
	size = max_num_of_queues_per_device *
			kfd->device_info->mqd_size_aligned;

	/*
	 * calculate max size of runlist packet.
	 * There can be only 2 packets at once
	 */
	size += (KFD_MAX_NUM_OF_PROCESSES * sizeof(struct pm4_mes_map_process) +
		max_num_of_queues_per_device * sizeof(struct pm4_mes_map_queues)
		+ sizeof(struct pm4_mes_runlist)) * 2;

	/* Add size of HIQ & DIQ */
	size += KFD_KERNEL_QUEUE_SIZE * 2;

	/* add another 512KB for all other allocations on gart (HPD, fences) */
	size += 512 * 1024;

	if (kfd->kfd2kgd->init_gtt_mem_allocation(
			kfd->kgd, size, &kfd->gtt_mem,
			&kfd->gtt_start_gpu_addr, &kfd->gtt_start_cpu_ptr,
			false)) {
		dev_err(kfd_device, "Could not allocate %d bytes\n", size);
		goto out;
	}

	dev_info(kfd_device, "Allocated %d bytes on gart\n", size);

	/* Initialize GTT sa with 512 byte chunk size */
	if (kfd_gtt_sa_init(kfd, size, 512) != 0) {
		dev_err(kfd_device, "Error initializing gtt sub-allocator\n");
		goto kfd_gtt_sa_init_error;
	}

	if (kfd_doorbell_init(kfd)) {
		dev_err(kfd_device,
			"Error initializing doorbell aperture\n");
		goto kfd_doorbell_error;
	}

	if (kfd->kfd2kgd->get_hive_id)
		kfd->hive_id = kfd->kfd2kgd->get_hive_id(kfd->kgd);

	if (kfd_topology_add_device(kfd)) {
		dev_err(kfd_device, "Error adding device to topology\n");
		goto kfd_topology_add_device_error;
	}

	if (kfd_interrupt_init(kfd)) {
		dev_err(kfd_device, "Error initializing interrupts\n");
		goto kfd_interrupt_error;
	}

	kfd->dqm = device_queue_manager_init(kfd);
	if (!kfd->dqm) {
		dev_err(kfd_device, "Error initializing queue manager\n");
		goto device_queue_manager_error;
	}

	if (kfd_iommu_device_init(kfd)) {
		dev_err(kfd_device, "Error initializing iommuv2\n");
		goto device_iommu_error;
	}

	kfd_cwsr_init(kfd);

	if (kfd_resume(kfd))
		goto kfd_resume_error;

	kfd->dbgmgr = NULL;

	kfd->init_complete = true;
	dev_info(kfd_device, "added device %x:%x\n", kfd->pdev->vendor,
		 kfd->pdev->device);

	pr_debug("Starting kfd with the following scheduling policy %d\n",
		kfd->dqm->sched_policy);

	goto out;

kfd_resume_error:
device_iommu_error:
	device_queue_manager_uninit(kfd->dqm);
device_queue_manager_error:
	kfd_interrupt_exit(kfd);
kfd_interrupt_error:
	kfd_topology_remove_device(kfd);
kfd_topology_add_device_error:
	kfd_doorbell_fini(kfd);
kfd_doorbell_error:
	kfd_gtt_sa_fini(kfd);
kfd_gtt_sa_init_error:
	kfd->kfd2kgd->free_gtt_mem(kfd->kgd, kfd->gtt_mem);
	dev_err(kfd_device,
		"device %x:%x NOT added due to errors\n",
		kfd->pdev->vendor, kfd->pdev->device);
out:
	return kfd->init_complete;
}

void kgd2kfd_device_exit(struct kfd_dev *kfd)
{
	if (kfd->init_complete) {
		kgd2kfd_suspend(kfd);
		device_queue_manager_uninit(kfd->dqm);
		kfd_interrupt_exit(kfd);
		kfd_topology_remove_device(kfd);
		kfd_doorbell_fini(kfd);
		kfd_gtt_sa_fini(kfd);
		kfd->kfd2kgd->free_gtt_mem(kfd->kgd, kfd->gtt_mem);
	}

	kfree(kfd);
}

int kgd2kfd_pre_reset(struct kfd_dev *kfd)
{
	if (!kfd->init_complete)
		return 0;
	kgd2kfd_suspend(kfd);

	/* hold dqm->lock to prevent further execution*/
	dqm_lock(kfd->dqm);

	kfd_signal_reset_event(kfd);
	return 0;
}

/*
 * Fix me. KFD won't be able to resume existing process for now.
 * We will keep all existing process in a evicted state and
 * wait the process to be terminated.
 */

int kgd2kfd_post_reset(struct kfd_dev *kfd)
{
	int ret, count;

	if (!kfd->init_complete)
		return 0;

	dqm_unlock(kfd->dqm);

	ret = kfd_resume(kfd);
	if (ret)
		return ret;
	count = atomic_dec_return(&kfd_locked);
	WARN_ONCE(count != 0, "KFD reset ref. error");
	return 0;
}

bool kfd_is_locked(void)
{
	return  (atomic_read(&kfd_locked) > 0);
}

void kgd2kfd_suspend(struct kfd_dev *kfd)
{
	if (!kfd->init_complete)
		return;

	/* For first KFD device suspend all the KFD processes */
	if (atomic_inc_return(&kfd_locked) == 1)
		kfd_suspend_all_processes();

	kfd->dqm->ops.stop(kfd->dqm);

	kfd_iommu_suspend(kfd);
}

int kgd2kfd_resume(struct kfd_dev *kfd)
{
	int ret, count;

	if (!kfd->init_complete)
		return 0;

	ret = kfd_resume(kfd);
	if (ret)
		return ret;

	count = atomic_dec_return(&kfd_locked);
	WARN_ONCE(count < 0, "KFD suspend / resume ref. error");
	if (count == 0)
		ret = kfd_resume_all_processes();

	return ret;
}

static int kfd_resume(struct kfd_dev *kfd)
{
	int err = 0;

	err = kfd_iommu_resume(kfd);
	if (err) {
		dev_err(kfd_device,
			"Failed to resume IOMMU for device %x:%x\n",
			kfd->pdev->vendor, kfd->pdev->device);
		return err;
	}

	err = kfd->dqm->ops.start(kfd->dqm);
	if (err) {
		dev_err(kfd_device,
			"Error starting queue manager for device %x:%x\n",
			kfd->pdev->vendor, kfd->pdev->device);
		goto dqm_start_error;
	}

	return err;

dqm_start_error:
	kfd_iommu_suspend(kfd);
	return err;
}

/* This is called directly from KGD at ISR. */
void kgd2kfd_interrupt(struct kfd_dev *kfd, const void *ih_ring_entry)
{
	uint32_t patched_ihre[KFD_MAX_RING_ENTRY_SIZE];
	bool is_patched = false;

	if (!kfd->init_complete)
		return;

	if (kfd->device_info->ih_ring_entry_size > sizeof(patched_ihre)) {
		dev_err_once(kfd_device, "Ring entry too small\n");
		return;
	}

	spin_lock(&kfd->interrupt_lock);

	if (kfd->interrupts_active
	    && interrupt_is_wanted(kfd, ih_ring_entry,
				   patched_ihre, &is_patched)
	    && enqueue_ih_ring_entry(kfd,
				     is_patched ? patched_ihre : ih_ring_entry))
		queue_work(kfd->ih_wq, &kfd->interrupt_work);

	spin_unlock(&kfd->interrupt_lock);
}

int kgd2kfd_quiesce_mm(struct mm_struct *mm)
{
	struct kfd_process *p;
	int r;

	/* Because we are called from arbitrary context (workqueue) as opposed
	 * to process context, kfd_process could attempt to exit while we are
	 * running so the lookup function increments the process ref count.
	 */
	p = kfd_lookup_process_by_mm(mm);
	if (!p)
		return -ESRCH;

	r = kfd_process_evict_queues(p);

	kfd_unref_process(p);
	return r;
}

int kgd2kfd_resume_mm(struct mm_struct *mm)
{
	struct kfd_process *p;
	int r;

	/* Because we are called from arbitrary context (workqueue) as opposed
	 * to process context, kfd_process could attempt to exit while we are
	 * running so the lookup function increments the process ref count.
	 */
	p = kfd_lookup_process_by_mm(mm);
	if (!p)
		return -ESRCH;

	r = kfd_process_restore_queues(p);

	kfd_unref_process(p);
	return r;
}

/** kgd2kfd_schedule_evict_and_restore_process - Schedules work queue that will
 *   prepare for safe eviction of KFD BOs that belong to the specified
 *   process.
 *
 * @mm: mm_struct that identifies the specified KFD process
 * @fence: eviction fence attached to KFD process BOs
 *
 */
int kgd2kfd_schedule_evict_and_restore_process(struct mm_struct *mm,
					       struct dma_fence *fence)
{
	struct kfd_process *p;
	unsigned long active_time;
	unsigned long delay_jiffies = msecs_to_jiffies(PROCESS_ACTIVE_TIME_MS);

	if (!fence)
		return -EINVAL;

	if (dma_fence_is_signaled(fence))
		return 0;

	p = kfd_lookup_process_by_mm(mm);
	if (!p)
		return -ENODEV;

	if (fence->seqno == p->last_eviction_seqno)
		goto out;

	p->last_eviction_seqno = fence->seqno;

	/* Avoid KFD process starvation. Wait for at least
	 * PROCESS_ACTIVE_TIME_MS before evicting the process again
	 */
	active_time = get_jiffies_64() - p->last_restore_timestamp;
	if (delay_jiffies > active_time)
		delay_jiffies -= active_time;
	else
		delay_jiffies = 0;

	/* During process initialization eviction_work.dwork is initialized
	 * to kfd_evict_bo_worker
	 */
	schedule_delayed_work(&p->eviction_work, delay_jiffies);
out:
	kfd_unref_process(p);
	return 0;
}

static int kfd_gtt_sa_init(struct kfd_dev *kfd, unsigned int buf_size,
				unsigned int chunk_size)
{
	unsigned int num_of_longs;

	if (WARN_ON(buf_size < chunk_size))
		return -EINVAL;
	if (WARN_ON(buf_size == 0))
		return -EINVAL;
	if (WARN_ON(chunk_size == 0))
		return -EINVAL;

	kfd->gtt_sa_chunk_size = chunk_size;
	kfd->gtt_sa_num_of_chunks = buf_size / chunk_size;

	num_of_longs = (kfd->gtt_sa_num_of_chunks + BITS_PER_LONG - 1) /
		BITS_PER_LONG;

	kfd->gtt_sa_bitmap = kcalloc(num_of_longs, sizeof(long), GFP_KERNEL);

	if (!kfd->gtt_sa_bitmap)
		return -ENOMEM;

	pr_debug("gtt_sa_num_of_chunks = %d, gtt_sa_bitmap = %p\n",
			kfd->gtt_sa_num_of_chunks, kfd->gtt_sa_bitmap);

	mutex_init(&kfd->gtt_sa_lock);

	return 0;

}

static void kfd_gtt_sa_fini(struct kfd_dev *kfd)
{
	mutex_destroy(&kfd->gtt_sa_lock);
	kfree(kfd->gtt_sa_bitmap);
}

static inline uint64_t kfd_gtt_sa_calc_gpu_addr(uint64_t start_addr,
						unsigned int bit_num,
						unsigned int chunk_size)
{
	return start_addr + bit_num * chunk_size;
}

static inline uint32_t *kfd_gtt_sa_calc_cpu_addr(void *start_addr,
						unsigned int bit_num,
						unsigned int chunk_size)
{
	return (uint32_t *) ((uint64_t) start_addr + bit_num * chunk_size);
}

int kfd_gtt_sa_allocate(struct kfd_dev *kfd, unsigned int size,
			struct kfd_mem_obj **mem_obj)
{
	unsigned int found, start_search, cur_size;

	if (size == 0)
		return -EINVAL;

	if (size > kfd->gtt_sa_num_of_chunks * kfd->gtt_sa_chunk_size)
		return -ENOMEM;

	*mem_obj = kzalloc(sizeof(struct kfd_mem_obj), GFP_KERNEL);
	if (!(*mem_obj))
		return -ENOMEM;

	pr_debug("Allocated mem_obj = %p for size = %d\n", *mem_obj, size);

	start_search = 0;

	mutex_lock(&kfd->gtt_sa_lock);

kfd_gtt_restart_search:
	/* Find the first chunk that is free */
	found = find_next_zero_bit(kfd->gtt_sa_bitmap,
					kfd->gtt_sa_num_of_chunks,
					start_search);

	pr_debug("Found = %d\n", found);

	/* If there wasn't any free chunk, bail out */
	if (found == kfd->gtt_sa_num_of_chunks)
		goto kfd_gtt_no_free_chunk;

	/* Update fields of mem_obj */
	(*mem_obj)->range_start = found;
	(*mem_obj)->range_end = found;
	(*mem_obj)->gpu_addr = kfd_gtt_sa_calc_gpu_addr(
					kfd->gtt_start_gpu_addr,
					found,
					kfd->gtt_sa_chunk_size);
	(*mem_obj)->cpu_ptr = kfd_gtt_sa_calc_cpu_addr(
					kfd->gtt_start_cpu_ptr,
					found,
					kfd->gtt_sa_chunk_size);

	pr_debug("gpu_addr = %p, cpu_addr = %p\n",
			(uint64_t *) (*mem_obj)->gpu_addr, (*mem_obj)->cpu_ptr);

	/* If we need only one chunk, mark it as allocated and get out */
	if (size <= kfd->gtt_sa_chunk_size) {
		pr_debug("Single bit\n");
		set_bit(found, kfd->gtt_sa_bitmap);
		goto kfd_gtt_out;
	}

	/* Otherwise, try to see if we have enough contiguous chunks */
	cur_size = size - kfd->gtt_sa_chunk_size;
	do {
		(*mem_obj)->range_end =
			find_next_zero_bit(kfd->gtt_sa_bitmap,
					kfd->gtt_sa_num_of_chunks, ++found);
		/*
		 * If next free chunk is not contiguous than we need to
		 * restart our search from the last free chunk we found (which
		 * wasn't contiguous to the previous ones
		 */
		if ((*mem_obj)->range_end != found) {
			start_search = found;
			goto kfd_gtt_restart_search;
		}

		/*
		 * If we reached end of buffer, bail out with error
		 */
		if (found == kfd->gtt_sa_num_of_chunks)
			goto kfd_gtt_no_free_chunk;

		/* Check if we don't need another chunk */
		if (cur_size <= kfd->gtt_sa_chunk_size)
			cur_size = 0;
		else
			cur_size -= kfd->gtt_sa_chunk_size;

	} while (cur_size > 0);

	pr_debug("range_start = %d, range_end = %d\n",
		(*mem_obj)->range_start, (*mem_obj)->range_end);

	/* Mark the chunks as allocated */
	for (found = (*mem_obj)->range_start;
		found <= (*mem_obj)->range_end;
		found++)
		set_bit(found, kfd->gtt_sa_bitmap);

kfd_gtt_out:
	mutex_unlock(&kfd->gtt_sa_lock);
	return 0;

kfd_gtt_no_free_chunk:
	pr_debug("Allocation failed with mem_obj = %p\n", mem_obj);
	mutex_unlock(&kfd->gtt_sa_lock);
	kfree(mem_obj);
	return -ENOMEM;
}

int kfd_gtt_sa_free(struct kfd_dev *kfd, struct kfd_mem_obj *mem_obj)
{
	unsigned int bit;

	/* Act like kfree when trying to free a NULL object */
	if (!mem_obj)
		return 0;

	pr_debug("Free mem_obj = %p, range_start = %d, range_end = %d\n",
			mem_obj, mem_obj->range_start, mem_obj->range_end);

	mutex_lock(&kfd->gtt_sa_lock);

	/* Mark the chunks as free */
	for (bit = mem_obj->range_start;
		bit <= mem_obj->range_end;
		bit++)
		clear_bit(bit, kfd->gtt_sa_bitmap);

	mutex_unlock(&kfd->gtt_sa_lock);

	kfree(mem_obj);
	return 0;
}

#if defined(CONFIG_DEBUG_FS)

/* This function will send a package to HIQ to hang the HWS
 * which will trigger a GPU reset and bring the HWS back to normal state
 */
int kfd_debugfs_hang_hws(struct kfd_dev *dev)
{
	int r = 0;

	if (dev->dqm->sched_policy != KFD_SCHED_POLICY_HWS) {
		pr_err("HWS is not enabled");
		return -EINVAL;
	}

	r = pm_debugfs_hang_hws(&dev->dqm->packets);
	if (!r)
		r = dqm_debugfs_execute_queues(dev->dqm);

	return r;
}

#endif<|MERGE_RESOLUTION|>--- conflicted
+++ resolved
@@ -53,10 +53,7 @@
 	.needs_iommu_device = true,
 	.needs_pci_atomics = false,
 	.num_sdma_engines = 2,
-<<<<<<< HEAD
-=======
-	.num_sdma_queues_per_engine = 2,
->>>>>>> f9885ef8
+	.num_sdma_queues_per_engine = 2,
 };
 
 static const struct kfd_device_info carrizo_device_info = {
@@ -73,10 +70,7 @@
 	.needs_iommu_device = true,
 	.needs_pci_atomics = false,
 	.num_sdma_engines = 2,
-<<<<<<< HEAD
-=======
-	.num_sdma_queues_per_engine = 2,
->>>>>>> f9885ef8
+	.num_sdma_queues_per_engine = 2,
 };
 
 static const struct kfd_device_info raven_device_info = {
@@ -92,10 +86,7 @@
 	.needs_iommu_device = true,
 	.needs_pci_atomics = true,
 	.num_sdma_engines = 1,
-<<<<<<< HEAD
-=======
-	.num_sdma_queues_per_engine = 2,
->>>>>>> f9885ef8
+	.num_sdma_queues_per_engine = 2,
 };
 #endif
 
@@ -113,10 +104,7 @@
 	.needs_iommu_device = false,
 	.needs_pci_atomics = false,
 	.num_sdma_engines = 2,
-<<<<<<< HEAD
-=======
-	.num_sdma_queues_per_engine = 2,
->>>>>>> f9885ef8
+	.num_sdma_queues_per_engine = 2,
 };
 
 static const struct kfd_device_info tonga_device_info = {
@@ -132,11 +120,11 @@
 	.needs_iommu_device = false,
 	.needs_pci_atomics = true,
 	.num_sdma_engines = 2,
-<<<<<<< HEAD
-};
-
-static const struct kfd_device_info tonga_vf_device_info = {
-	.asic_family = CHIP_TONGA,
+	.num_sdma_queues_per_engine = 2,
+};
+
+static const struct kfd_device_info fiji_device_info = {
+	.asic_family = CHIP_FIJI,
 	.max_pasid_bits = 16,
 	.max_no_of_hqd  = 24,
 	.doorbell_size  = 4,
@@ -144,16 +132,14 @@
 	.event_interrupt_class = &event_interrupt_class_cik,
 	.num_of_watch_points = 4,
 	.mqd_size_aligned = MQD_SIZE_ALIGNED,
-	.supports_cwsr = false,
+	.supports_cwsr = true,
 	.needs_iommu_device = false,
-	.needs_pci_atomics = false,
-	.num_sdma_engines = 2,
-=======
-	.num_sdma_queues_per_engine = 2,
->>>>>>> f9885ef8
-};
-
-static const struct kfd_device_info fiji_device_info = {
+	.needs_pci_atomics = true,
+	.num_sdma_engines = 2,
+	.num_sdma_queues_per_engine = 2,
+};
+
+static const struct kfd_device_info fiji_vf_device_info = {
 	.asic_family = CHIP_FIJI,
 	.max_pasid_bits = 16,
 	.max_no_of_hqd  = 24,
@@ -164,16 +150,14 @@
 	.mqd_size_aligned = MQD_SIZE_ALIGNED,
 	.supports_cwsr = true,
 	.needs_iommu_device = false,
-	.needs_pci_atomics = true,
-	.num_sdma_engines = 2,
-<<<<<<< HEAD
-=======
-	.num_sdma_queues_per_engine = 2,
->>>>>>> f9885ef8
-};
-
-static const struct kfd_device_info fiji_vf_device_info = {
-	.asic_family = CHIP_FIJI,
+	.needs_pci_atomics = false,
+	.num_sdma_engines = 2,
+	.num_sdma_queues_per_engine = 2,
+};
+
+
+static const struct kfd_device_info polaris10_device_info = {
+	.asic_family = CHIP_POLARIS10,
 	.max_pasid_bits = 16,
 	.max_no_of_hqd  = 24,
 	.doorbell_size  = 4,
@@ -183,16 +167,12 @@
 	.mqd_size_aligned = MQD_SIZE_ALIGNED,
 	.supports_cwsr = true,
 	.needs_iommu_device = false,
-	.needs_pci_atomics = false,
-	.num_sdma_engines = 2,
-<<<<<<< HEAD
-=======
-	.num_sdma_queues_per_engine = 2,
->>>>>>> f9885ef8
-};
-
-
-static const struct kfd_device_info polaris10_device_info = {
+	.needs_pci_atomics = true,
+	.num_sdma_engines = 2,
+	.num_sdma_queues_per_engine = 2,
+};
+
+static const struct kfd_device_info polaris10_vf_device_info = {
 	.asic_family = CHIP_POLARIS10,
 	.max_pasid_bits = 16,
 	.max_no_of_hqd  = 24,
@@ -203,16 +183,13 @@
 	.mqd_size_aligned = MQD_SIZE_ALIGNED,
 	.supports_cwsr = true,
 	.needs_iommu_device = false,
-	.needs_pci_atomics = true,
-	.num_sdma_engines = 2,
-<<<<<<< HEAD
-=======
-	.num_sdma_queues_per_engine = 2,
->>>>>>> f9885ef8
-};
-
-static const struct kfd_device_info polaris10_vf_device_info = {
-	.asic_family = CHIP_POLARIS10,
+	.needs_pci_atomics = false,
+	.num_sdma_engines = 2,
+	.num_sdma_queues_per_engine = 2,
+};
+
+static const struct kfd_device_info polaris11_device_info = {
+	.asic_family = CHIP_POLARIS11,
 	.max_pasid_bits = 16,
 	.max_no_of_hqd  = 24,
 	.doorbell_size  = 4,
@@ -222,31 +199,9 @@
 	.mqd_size_aligned = MQD_SIZE_ALIGNED,
 	.supports_cwsr = true,
 	.needs_iommu_device = false,
-	.needs_pci_atomics = false,
-	.num_sdma_engines = 2,
-<<<<<<< HEAD
-=======
-	.num_sdma_queues_per_engine = 2,
->>>>>>> f9885ef8
-};
-
-static const struct kfd_device_info polaris11_device_info = {
-	.asic_family = CHIP_POLARIS11,
-	.max_pasid_bits = 16,
-	.max_no_of_hqd  = 24,
-	.doorbell_size  = 4,
-	.ih_ring_entry_size = 4 * sizeof(uint32_t),
-	.event_interrupt_class = &event_interrupt_class_cik,
-	.num_of_watch_points = 4,
-	.mqd_size_aligned = MQD_SIZE_ALIGNED,
-	.supports_cwsr = true,
-	.needs_iommu_device = false,
 	.needs_pci_atomics = true,
 	.num_sdma_engines = 2,
-<<<<<<< HEAD
-=======
-	.num_sdma_queues_per_engine = 2,
->>>>>>> f9885ef8
+	.num_sdma_queues_per_engine = 2,
 };
 
 static const struct kfd_device_info vega10_device_info = {
@@ -262,10 +217,7 @@
 	.needs_iommu_device = false,
 	.needs_pci_atomics = false,
 	.num_sdma_engines = 2,
-<<<<<<< HEAD
-=======
-	.num_sdma_queues_per_engine = 2,
->>>>>>> f9885ef8
+	.num_sdma_queues_per_engine = 2,
 };
 
 static const struct kfd_device_info vega10_vf_device_info = {
@@ -281,10 +233,7 @@
 	.needs_iommu_device = false,
 	.needs_pci_atomics = false,
 	.num_sdma_engines = 2,
-<<<<<<< HEAD
-=======
-	.num_sdma_queues_per_engine = 2,
->>>>>>> f9885ef8
+	.num_sdma_queues_per_engine = 2,
 };
 
 static const struct kfd_device_info vega20_device_info = {
