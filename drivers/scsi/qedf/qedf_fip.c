/*
 *  QLogic FCoE Offload Driver
 *  Copyright (c) 2016-2017 Cavium Inc.
 *
 *  This software is available under the terms of the GNU General Public License
 *  (GPL) Version 2, available from the file COPYING in the main directory of
 *  this source tree.
 */
#include <linux/if_ether.h>
#include <linux/if_vlan.h>
#include "qedf.h"

extern const struct qed_fcoe_ops *qed_ops;
/*
 * FIP VLAN functions that will eventually move to libfcoe.
 */

void qedf_fcoe_send_vlan_req(struct qedf_ctx *qedf)
{
	struct sk_buff *skb;
	char *eth_fr;
	int fr_len;
	struct fip_vlan *vlan;
#define MY_FIP_ALL_FCF_MACS        ((__u8[6]) { 1, 0x10, 0x18, 1, 0, 2 })
	static u8 my_fcoe_all_fcfs[ETH_ALEN] = MY_FIP_ALL_FCF_MACS;

	skb = dev_alloc_skb(sizeof(struct fip_vlan));
	if (!skb)
		return;

	fr_len = sizeof(*vlan);
	eth_fr = (char *)skb->data;
	vlan = (struct fip_vlan *)eth_fr;

	memset(vlan, 0, sizeof(*vlan));
	ether_addr_copy(vlan->eth.h_source, qedf->mac);
	ether_addr_copy(vlan->eth.h_dest, my_fcoe_all_fcfs);
	vlan->eth.h_proto = htons(ETH_P_FIP);

	vlan->fip.fip_ver = FIP_VER_ENCAPS(FIP_VER);
	vlan->fip.fip_op = htons(FIP_OP_VLAN);
	vlan->fip.fip_subcode = FIP_SC_VL_REQ;
	vlan->fip.fip_dl_len = htons(sizeof(vlan->desc) / FIP_BPW);

	vlan->desc.mac.fd_desc.fip_dtype = FIP_DT_MAC;
	vlan->desc.mac.fd_desc.fip_dlen = sizeof(vlan->desc.mac) / FIP_BPW;
	ether_addr_copy(vlan->desc.mac.fd_mac, qedf->mac);

	vlan->desc.wwnn.fd_desc.fip_dtype = FIP_DT_NAME;
	vlan->desc.wwnn.fd_desc.fip_dlen = sizeof(vlan->desc.wwnn) / FIP_BPW;
	put_unaligned_be64(qedf->lport->wwnn, &vlan->desc.wwnn.fd_wwn);

	skb_put(skb, sizeof(*vlan));
	skb->protocol = htons(ETH_P_FIP);
	skb_reset_mac_header(skb);
	skb_reset_network_header(skb);

	QEDF_INFO(&(qedf->dbg_ctx), QEDF_LOG_DISC, "Sending FIP VLAN "
		   "request.");

	if (atomic_read(&qedf->link_state) != QEDF_LINK_UP) {
		QEDF_WARN(&(qedf->dbg_ctx), "Cannot send vlan request "
		    "because link is not up.\n");

		kfree_skb(skb);
		return;
	}
	qed_ops->ll2->start_xmit(qedf->cdev, skb);
}

static void qedf_fcoe_process_vlan_resp(struct qedf_ctx *qedf,
	struct sk_buff *skb)
{
	struct fip_header *fiph;
	struct fip_desc *desc;
	u16 vid = 0;
	ssize_t rlen;
	size_t dlen;

	fiph = (struct fip_header *)(((void *)skb->data) + 2 * ETH_ALEN + 2);

	rlen = ntohs(fiph->fip_dl_len) * 4;
	desc = (struct fip_desc *)(fiph + 1);
	while (rlen > 0) {
		dlen = desc->fip_dlen * FIP_BPW;
		switch (desc->fip_dtype) {
		case FIP_DT_VLAN:
			vid = ntohs(((struct fip_vlan_desc *)desc)->fd_vlan);
			break;
		}
		desc = (struct fip_desc *)((char *)desc + dlen);
		rlen -= dlen;
	}

	QEDF_INFO(&(qedf->dbg_ctx), QEDF_LOG_DISC, "VLAN response, "
		   "vid=0x%x.\n", vid);

	if (vid > 0 && qedf->vlan_id != vid) {
		qedf_set_vlan_id(qedf, vid);

		/* Inform waiter that it's ok to call fcoe_ctlr_link up() */
		if (!completion_done(&qedf->fipvlan_compl))
			complete(&qedf->fipvlan_compl);
	}
}

void qedf_fip_send(struct fcoe_ctlr *fip, struct sk_buff *skb)
{
	struct qedf_ctx *qedf = container_of(fip, struct qedf_ctx, ctlr);
	struct ethhdr *eth_hdr;
	struct fip_header *fiph;
	u16 op, vlan_tci = 0;
	u8 sub;

	if (!test_bit(QEDF_LL2_STARTED, &qedf->flags)) {
		QEDF_WARN(&(qedf->dbg_ctx), "LL2 not started\n");
		kfree_skb(skb);
		return;
	}

	fiph = (struct fip_header *) ((void *)skb->data + 2 * ETH_ALEN + 2);
	eth_hdr = (struct ethhdr *)skb_mac_header(skb);
	op = ntohs(fiph->fip_op);
	sub = fiph->fip_subcode;

<<<<<<< HEAD
	if (!qedf->vlan_hw_insert) {
		vlan_hdr = skb_push(skb, sizeof(*vlan_hdr) - sizeof(*eth_hdr));
		memcpy(vlan_hdr, eth_hdr, 2 * ETH_ALEN);
		vlan_hdr->h_vlan_proto = htons(ETH_P_8021Q);
		vlan_hdr->h_vlan_encapsulated_proto = eth_hdr->h_proto;
		vlan_hdr->h_vlan_TCI = vlan_tci =  htons(qedf->vlan_id);
	}
=======
	/*
	 * Add VLAN tag to non-offload FIP frame based on current stored VLAN
	 * for FIP/FCoE traffic.
	 */
	__vlan_hwaccel_put_tag(skb, htons(ETH_P_8021Q), qedf->vlan_id);
>>>>>>> bb176f67

	/* Get VLAN ID from skb for printing purposes */
	__vlan_hwaccel_get_tag(skb, &vlan_tci);

	QEDF_INFO(&(qedf->dbg_ctx), QEDF_LOG_LL2, "FIP frame send: "
	    "dest=%pM op=%x sub=%x vlan=%04x.", eth_hdr->h_dest, op, sub,
	    ntohs(vlan_tci));
	if (qedf_dump_frames)
		print_hex_dump(KERN_WARNING, "fip ", DUMP_PREFIX_OFFSET, 16, 1,
		    skb->data, skb->len, false);

	qed_ops->ll2->start_xmit(qedf->cdev, skb);
}

/* Process incoming FIP frames. */
void qedf_fip_recv(struct qedf_ctx *qedf, struct sk_buff *skb)
{
	struct ethhdr *eth_hdr;
	struct fip_header *fiph;
	struct fip_desc *desc;
	struct fip_mac_desc *mp;
	struct fip_wwn_desc *wp;
	struct fip_vn_desc *vp;
	size_t rlen, dlen;
	u16 op;
	u8 sub;
	bool do_reset = false;

	eth_hdr = (struct ethhdr *)skb_mac_header(skb);
	fiph = (struct fip_header *) ((void *)skb->data + 2 * ETH_ALEN + 2);
	op = ntohs(fiph->fip_op);
	sub = fiph->fip_subcode;

	QEDF_INFO(&(qedf->dbg_ctx), QEDF_LOG_LL2, "FIP frame received: "
	    "skb=%p fiph=%p source=%pM op=%x sub=%x", skb, fiph,
	    eth_hdr->h_source, op, sub);
	if (qedf_dump_frames)
		print_hex_dump(KERN_WARNING, "fip ", DUMP_PREFIX_OFFSET, 16, 1,
		    skb->data, skb->len, false);

	/* Handle FIP VLAN resp in the driver */
	if (op == FIP_OP_VLAN && sub == FIP_SC_VL_NOTE) {
		qedf_fcoe_process_vlan_resp(qedf, skb);
		kfree_skb(skb);
	} else if (op == FIP_OP_CTRL && sub == FIP_SC_CLR_VLINK) {
		QEDF_INFO(&(qedf->dbg_ctx), QEDF_LOG_DISC, "Clear virtual "
			   "link received.\n");

		/* Check that an FCF has been selected by fcoe */
		if (qedf->ctlr.sel_fcf == NULL) {
			QEDF_INFO(&(qedf->dbg_ctx), QEDF_LOG_DISC,
			    "Dropping CVL since FCF has not been selected "
			    "yet.");
			return;
		}

		/*
		 * We need to loop through the CVL descriptors to determine
		 * if we want to reset the fcoe link
		 */
		rlen = ntohs(fiph->fip_dl_len) * FIP_BPW;
		desc = (struct fip_desc *)(fiph + 1);
		while (rlen >= sizeof(*desc)) {
			dlen = desc->fip_dlen * FIP_BPW;
			switch (desc->fip_dtype) {
			case FIP_DT_MAC:
				mp = (struct fip_mac_desc *)desc;
				QEDF_INFO(&(qedf->dbg_ctx), QEDF_LOG_LL2,
				    "fd_mac=%pM\n", mp->fd_mac);
				if (ether_addr_equal(mp->fd_mac,
				    qedf->ctlr.sel_fcf->fcf_mac))
					do_reset = true;
				break;
			case FIP_DT_NAME:
				wp = (struct fip_wwn_desc *)desc;
				QEDF_INFO(&(qedf->dbg_ctx), QEDF_LOG_LL2,
				    "fc_wwpn=%016llx.\n",
				    get_unaligned_be64(&wp->fd_wwn));
				break;
			case FIP_DT_VN_ID:
				vp = (struct fip_vn_desc *)desc;
				QEDF_INFO(&(qedf->dbg_ctx), QEDF_LOG_LL2,
				    "fd_fc_id=%x.\n", ntoh24(vp->fd_fc_id));
				if (ntoh24(vp->fd_fc_id) ==
				    qedf->lport->port_id)
					do_reset = true;
				break;
			default:
				/* Ignore anything else */
				break;
			}
			desc = (struct fip_desc *)((char *)desc + dlen);
			rlen -= dlen;
		}

		QEDF_INFO(&(qedf->dbg_ctx), QEDF_LOG_LL2,
		    "do_reset=%d.\n", do_reset);
		if (do_reset) {
			fcoe_ctlr_link_down(&qedf->ctlr);
			qedf_wait_for_upload(qedf);
			fcoe_ctlr_link_up(&qedf->ctlr);
		}
		kfree_skb(skb);
	} else {
		/* Everything else is handled by libfcoe */
		__skb_pull(skb, ETH_HLEN);
		fcoe_ctlr_recv(&qedf->ctlr, skb);
	}
}

u8 *qedf_get_src_mac(struct fc_lport *lport)
{
	struct qedf_ctx *qedf = lport_priv(lport);

	return qedf->data_src_addr;
}<|MERGE_RESOLUTION|>--- conflicted
+++ resolved
@@ -123,21 +123,11 @@
 	op = ntohs(fiph->fip_op);
 	sub = fiph->fip_subcode;
 
-<<<<<<< HEAD
-	if (!qedf->vlan_hw_insert) {
-		vlan_hdr = skb_push(skb, sizeof(*vlan_hdr) - sizeof(*eth_hdr));
-		memcpy(vlan_hdr, eth_hdr, 2 * ETH_ALEN);
-		vlan_hdr->h_vlan_proto = htons(ETH_P_8021Q);
-		vlan_hdr->h_vlan_encapsulated_proto = eth_hdr->h_proto;
-		vlan_hdr->h_vlan_TCI = vlan_tci =  htons(qedf->vlan_id);
-	}
-=======
 	/*
 	 * Add VLAN tag to non-offload FIP frame based on current stored VLAN
 	 * for FIP/FCoE traffic.
 	 */
 	__vlan_hwaccel_put_tag(skb, htons(ETH_P_8021Q), qedf->vlan_id);
->>>>>>> bb176f67
 
 	/* Get VLAN ID from skb for printing purposes */
 	__vlan_hwaccel_get_tag(skb, &vlan_tci);
