--- conflicted
+++ resolved
@@ -1834,24 +1834,16 @@
 		if (!do_sleep)
 			break;
 
-<<<<<<< HEAD
-		printk(KERN_WARNING "%s: %s: read/write wait queue active!\n",
-				__func__, tty_name(tty, buf));
-		schedule();
-=======
 		if (once) {
 			once = 0;
 			printk(KERN_WARNING "%s: %s: read/write wait queue active!\n",
 			       __func__, tty_name(tty, buf));
 		}
-		tty_unlock_pair(tty, o_tty);
-		mutex_unlock(&tty_mutex);
 		schedule_timeout_killable(timeout);
 		if (timeout < 120 * HZ)
 			timeout = 2 * timeout + 1;
 		else
 			timeout = MAX_SCHEDULE_TIMEOUT;
->>>>>>> 494c1eac
 	}
 
 	if (o_tty) {
