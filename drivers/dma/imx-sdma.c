--- conflicted
+++ resolved
@@ -1431,13 +1431,10 @@
 		dev_err(&pdev->dev, "unable to find driver data\n");
 		return -EINVAL;
 	}
-<<<<<<< HEAD
-=======
 
 	ret = dma_coerce_mask_and_coherent(&pdev->dev, DMA_BIT_MASK(32));
 	if (ret)
 		return ret;
->>>>>>> d8ec26d7
 
 	sdma = kzalloc(sizeof(*sdma), GFP_KERNEL);
 	if (!sdma)
